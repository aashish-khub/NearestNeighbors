--- conflicted
+++ resolved
@@ -62,15 +62,12 @@
     return kernel_matrix
 
 
-<<<<<<< HEAD
-def singular_box(dists: np.ndarray, eta: float) -> np.ndarray:
-    """Compute the Singular Box kernel given a distance matrix.
-=======
 def singular_box(
     samples: np.ndarray, centers: np.ndarray, bandwidth: float
 ) -> np.ndarray:
     """Compute the Singular Box kernel between samples and centers.
->>>>>>> b51f6aa5
+def singular_box(dists: np.ndarray, eta: float) -> np.ndarray:
+    """Compute the Singular Box kernel given a distance matrix.
 
     Args:
         dists (np.ndarray): Distance matrix.
@@ -105,15 +102,12 @@
     return kernel_mat
 
 
-<<<<<<< HEAD
-def epanechnikov(dists: np.ndarray, eta: float) -> np.ndarray:
-    r"""Compute the Epanechnikov kernel given a distance matrix.
-=======
 def epanechnikov(
     samples: np.ndarray, centers: np.ndarray, bandwidth: float
 ) -> np.ndarray:
     r"""Compute the Epanechnikov kernel between samples and centers.
->>>>>>> b51f6aa5
+def epanechnikov(dists: np.ndarray, eta: float) -> np.ndarray:
+    r"""Compute the Epanechnikov kernel given a distance matrix.
         Epanechnikov kernel: \kappa(u) = 3/4 * (1 - u^2) for u in [-1, 1],
         where u = dists / eta
 
@@ -141,102 +135,10 @@
         eta (float): Bandwidth parameter for the kernel.
 
     Returns:
-<<<<<<< HEAD
         np.ndarray: Kernel matrix with values computed using the Wendland kernel function.
     
     """
     assert eta > 0
     dists /= eta
     kernel_mat = np.where(dists <= 1, 1 - dists, 0)
-=======
-        np.ndarray: Kernel matrix with values computed using the Epanechnikov kernel function.
-
-    """
-    kernel_mat = euclidean_distances(samples, centers, squared=False)
-    kernel_mat /= bandwidth
-    # indicator for kernel_mat <= 1
-    kernel_mat = np.where(kernel_mat <= 1, 1 - kernel_mat, 0)
-    return kernel_mat
-
-
-# With feature matrix M
-def euclidean_distances_M(
-    samples: np.ndarray, centers: np.ndarray, M: np.ndarray, squared: bool = True
-) -> np.ndarray:
-    """Returns the Euclidean distances between samples and centers with feature matrix M.
-
-    Args:
-        samples (np.ndarray): shape(n1, d)
-        centers (np.ndarray): shape(n2, d)
-        M (np.ndarray): shape(d, d)
-        squared (bool): If True, return squared distances. Default is True.
-
-    Returns:
-        np.ndarray: Matrix of distances between samples and centers with feature matrix M.
-
-    """
-    samples_norm2 = ((samples @ M) * samples).sum(-1)
-
-    if samples is centers:
-        centers_norm2 = samples_norm2
-    else:
-        centers_norm2 = ((centers @ M) * centers).sum(-1)
-
-    distances = -2 * (samples @ M) @ centers.T
-    distances += samples_norm2.reshape(-1, 1)
-    distances += centers_norm2
-
-    if not squared:
-        # assert distances are positive
-        tol = -0.01
-        assert len(distances[distances < tol]) == 0, f"{distances[distances < tol]}"
-        distances = np.sqrt(np.clip(distances, a_min=0, a_max=None))
-
-    return distances
-
-
-def laplace_M(
-    samples: np.ndarray, centers: np.ndarray, M: np.ndarray, bandwidth: float
-) -> np.ndarray:
-    """Compute the Laplace kernel between samples and centers with feature matrix M.
-
-    Args:
-        samples (np.ndarray): shape(n1, d)
-        centers (np.ndarray): shape(n2, d)
-        M (np.ndarray): shape(d, d)
-        bandwidth (float): Bandwidth parameter for the kernel.
-
-    Returns:
-        np.ndarray: Kernel matrix.
-
-    """
-    assert bandwidth > 0
-    kernel_mat = euclidean_distances_M(samples, centers, M, squared=False)
-    gamma = 1.0 / bandwidth
-    kernel_mat *= -gamma
-    kernel_mat = np.exp(kernel_mat)
-    return kernel_mat
-
-
-def gaussian_M(
-    samples: np.ndarray, centers: np.ndarray, M: np.ndarray, bandwidth: float
-) -> np.ndarray:
-    """Compute the Gaussian kernel between samples and centers with feature matrix M.
-
-    Args:
-        samples (np.ndarray): Array of sample points.
-        centers (np.ndarray): Array of center points.
-        M (np.ndarray): Feature matrix.
-        bandwidth (float): Bandwidth parameter for the kernel.
-
-    Returns:
-        np.ndarray: Kernel matrix.
-
-    """
-    assert bandwidth > 0
-    kernel_mat = euclidean_distances_M(samples, centers, M, squared=True)
-    gamma = 1.0 / (2 * bandwidth**2)
-    kernel_mat *= -gamma
-    kernel_mat = np.exp(kernel_mat)
->>>>>>> b51f6aa5
     return kernel_mat