--- conflicted
+++ resolved
@@ -15,11 +15,7 @@
         "-em",
         type=str,
         default="row-row",
-<<<<<<< HEAD
-        choices=["dr", "ts", "row-row", "col-col", "usvt", "autonn", "softimpute", "star"],
-=======
-        choices=["dr", "ts", "row-row", "col-col", "usvt", "softimpute"],
->>>>>>> f10661ef
+        choices=["dr", "ts", "row-row", "col-col", "usvt", "auto", "softimpute", "star"],
         help="Estimation method to use",
     )
     parser.add_argument(
