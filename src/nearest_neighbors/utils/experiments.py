--- conflicted
+++ resolved
@@ -15,11 +15,7 @@
         "-em",
         type=str,
         default="row-row",
-<<<<<<< HEAD
-        choices=["dr", "ts", "row-row", "col-col", "usvt", "star"],
-=======
-        choices=["dr", "ts", "row-row", "col-col", "usvt", "autonn", "softimpute"],
->>>>>>> 95304b0e
+        choices=["dr", "ts", "row-row", "col-col", "usvt"],
         help="Estimation method to use",
     )
     parser.add_argument(
