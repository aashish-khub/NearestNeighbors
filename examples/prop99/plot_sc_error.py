"""Script to plot error of the synthetic control vs the observed value for control states.

Example usage:
```bash
python plot_sc_error.py -od OUTPUT_DIR
```
"""

import pandas as pd
import matplotlib.pyplot as plt
from glob import glob
import os
import logging

from nsquared.utils.experiments import get_base_parser
from nsquared.utils import plotting_utils
from nsquared.datasets.prop99.loader import Prop99DataLoader

logging.basicConfig(level=logging.INFO)
logger = logging.getLogger(__name__)

parser = get_base_parser()
args = parser.parse_args()
output_dir = args.output_dir

figures_dir = os.path.join(output_dir, "figures")
os.makedirs(figures_dir, exist_ok=True)

# get the subdirectories in the synthetic control directory
sc_dir = os.path.join(output_dir, "sc", "*", "sc-*.csv")
files = glob(sc_dir)
logger.info(f"Found {len(files)} files in {sc_dir}")
df_list = []
for file in files:
    df = pd.read_csv(file, index_col=0)
    df_list.append(df)
df = pd.concat(df_list)
df = df.reset_index(names=["year"])
logger.info("Only keeping years in the post-intervention period (after 1988)")
df = df[df["year"] > 1988]
# only include control states
df = df[df["state"].isin(Prop99DataLoader.CONTROL_STATES)]  # type: ignore

# aggregate into list by estimation method and fit method
df_grouped = (
    df.groupby(["estimation_method", "fit_method"])  # type: ignore
    .agg(lambda x: list([val for val in x if pd.notna(val)]))  # type: ignore
    .reset_index()  # type: ignore
)

# rearrange the order of the estimation methods
<<<<<<< HEAD
ORDER = ["usvt", "softimpute", "col-col", "row-row", "dr", "ts", "auto", "star", "sc"]
=======
ORDER = ["usvt", "softimpute", "col-col", "row-row", "dr", "ts", "aw", "sc"]
>>>>>>> 441a382e
df_grouped = df_grouped.sort_values(
    by="estimation_method", key=lambda x: x.map(lambda y: ORDER.index(y))
)

for col_name, alias in [
    ("est_errors", "Absolute error"),
]:
    # NOTE: set the width to be the physical size of the figure in inches
    # The NeurIPS text is 5.5 inches wide and 9 inches long
    # If we use wrapfigure with 0.4\textwidth, then the figure needs to be 2.2 inches wide
    fig = plt.figure(figsize=(plotting_utils.NEURIPS_TEXTWIDTH / 2, 2.5))
    # Create boxplot
    ax = fig.add_subplot(111)
    box = ax.boxplot(
        df_grouped[col_name], patch_artist=True, widths=0.6, showfliers=False
    )
    colors = [
        plotting_utils.COLORS[method] for method in df_grouped["estimation_method"]
    ]
    for patch, color in zip(box["boxes"], colors):
        patch.set_facecolor(color)
    for median in box["medians"]:
        median.set_color("black")
    # Set y-axis limit
    ax.set_ylim(0, None)
    # Add labels and title
    labels: list[str] = [
        plotting_utils.METHOD_ALIASES.get(method, method)  # type: ignore
        for method in df_grouped["estimation_method"]  # type: ignore
    ]
    ax.set_xticks(
        list(range(1, len(labels) + 1)), labels, fontsize=plotting_utils.TICK_FONT_SIZE
    )
    ax.tick_params(axis="x", length=0)  # Set tick length to 0
    ax.set_ylabel(alias, fontsize=plotting_utils.LABEL_FONT_SIZE)
    # ax.set_xlabel("Estimation method", fontsize=plotting_utils.LABEL_FONT_SIZE)

    ax.spines["top"].set_visible(False)
    ax.spines["right"].set_visible(False)
    ax.spines["left"].set_visible(False)
    ax.grid(True, alpha=0.4)

    save_path = os.path.join(figures_dir, f"sc_{col_name}_boxplot.pdf")
    logger.info(f"Saving plot to {save_path}...")
    plt.savefig(save_path, bbox_inches="tight")
    plt.close()<|MERGE_RESOLUTION|>--- conflicted
+++ resolved
@@ -49,11 +49,7 @@
 )
 
 # rearrange the order of the estimation methods
-<<<<<<< HEAD
-ORDER = ["usvt", "softimpute", "col-col", "row-row", "dr", "ts", "auto", "star", "sc"]
-=======
-ORDER = ["usvt", "softimpute", "col-col", "row-row", "dr", "ts", "aw", "sc"]
->>>>>>> 441a382e
+ORDER = ["usvt", "softimpute", "col-col", "row-row", "dr", "ts", "auto", "aw", "sc"]
 df_grouped = df_grouped.sort_values(
     by="estimation_method", key=lambda x: x.map(lambda y: ORDER.index(y))
 )
