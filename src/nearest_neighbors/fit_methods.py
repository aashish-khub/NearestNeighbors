--- conflicted
+++ resolved
@@ -2,14 +2,9 @@
 from .estimation_methods import DREstimator, TSEstimator  # , AutoEstimator
 import numpy.typing as npt
 from hyperopt import hp, fmin, tpe, Trials
-<<<<<<< HEAD
 from typing import cast, Union, Any
 import numpy as np
 import warnings
-=======
-from typing import cast, Union
-import numpy as np
->>>>>>> 3d3a946c
 
 
 def evaluate_imputation(
@@ -39,20 +34,12 @@
         float: Average imputation error
 
     """
-<<<<<<< HEAD
-    errors = []
-=======
->>>>>>> 3d3a946c
     # Block out the test cells
     for row, col in test_cells:
         if mask_array[row, col] == 0 or data_array[row, col] is None:
             raise ValueError("Validation cell is missing.")
         mask_array[row, col] = 0  # Set the mask to missing
-<<<<<<< HEAD
-    # print(imputer.estimation_method.is_percentile)
-=======
     errors = []
->>>>>>> 3d3a946c
     for row, col in test_cells:
         imputed_value = imputer.impute(
             row, col, data_array, mask_array, allow_self_neighbor=allow_self_neighbor
@@ -63,15 +50,8 @@
     # Reset the mask
     for row, col in test_cells:
         mask_array[row, col] = 1
-<<<<<<< HEAD
-    # Calculate the average error
-    with warnings.catch_warnings():
-        warnings.filterwarnings("ignore", category=RuntimeWarning)
-        return np.nanmean(errors).astype(float)
-=======
 
     return float(np.nanmean(errors))
->>>>>>> 3d3a946c
 
 
 class LeaveBlockOutValidation(FitMethod):
@@ -83,11 +63,8 @@
         distance_threshold_range: tuple[float, float],
         n_trials: int,
         data_type: DataType,
-<<<<<<< HEAD
         allow_self_neighbor: bool = False,
-=======
         rng: np.random.Generator | None = None,
->>>>>>> 3d3a946c
     ):
         """Initialize the block fit method.
 
@@ -96,22 +73,16 @@
             distance_threshold_range (tuple[float,float]): Range of distance thresholds to test
             n_trials (int): Number of trials to run
             data_type (DataType): Data type to use (e.g. scalars, distributions)
-<<<<<<< HEAD
             allow_self_neighbor (bool, optional): Whether to allow the entry itself as a neighbor. Defaults to False.
-=======
             rng (np.random.Generator | None, optional): Random number generator. Defaults to None.
->>>>>>> 3d3a946c
 
         """
         self.block = block
         self.distance_threshold_range = distance_threshold_range
         self.n_trials = n_trials
         self.data_type = data_type
-<<<<<<< HEAD
         self.allow_self_neighbor = allow_self_neighbor
-=======
         self.rng = rng
->>>>>>> 3d3a946c
 
     def fit(
         self,
