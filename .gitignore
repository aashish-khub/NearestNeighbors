--- conflicted
+++ resolved
@@ -163,10 +163,5 @@
 .DS_Store
 .vscode/
 
-<<<<<<< HEAD
-*data/
-*out*/
-=======
 **data/
-**out/
->>>>>>> d1d328fe
+**out/