from .nnimputer import EstimationMethod, DataType
import numpy.typing as npt
import numpy as np
from typing import Union, Tuple, Any
import logging
import warnings
from .data_types import Scalar

logger = logging.getLogger(__name__)


class RowRowEstimator(EstimationMethod):
    """Estimate the missing value using row-row nearest neighbors."""

    def __init__(self):
        self.row_distances = dict()

    def __str__(self):
        return "RowRowEstimator"

    def impute(
        self,
        row: int,
        column: int,
        data_array: npt.NDArray,
        mask_array: npt.NDArray,
        distance_threshold: Union[float, Tuple[float, float]],
        data_type: DataType,
        allow_self_neighbor: bool = False,
        **kwargs: Any,
    ) -> npt.NDArray:
        """Impute the missing value at the given row and column.

        Args:
            row (int): Row index
            column (int): Column index
            data_array (npt.NDArray): Data matrix
            mask_array (npt.NDArray): Mask matrix
            distance_threshold (float): Distance threshold for nearest neighbors
            data_type (DataType): Data type to use (e.g. scalars, distributions)
            allow_self_neighbor (bool): Whether to allow self-neighbor. Defaults to False.
            **kwargs (Any): Additional keyword arguments

        Returns:
            npt.NDArray: Imputed value

        """
        with warnings.catch_warnings():
            warnings.simplefilter("ignore", category=RuntimeWarning)
            # Calculate distances between rows
            self._calculate_distances(row, column, data_array, mask_array, data_type)
            all_dists = np.copy(self.row_distances[row])
            # Exclude the target column
            if not allow_self_neighbor:
                all_dists[:, column] = np.nan
            row_dists = np.nanmean(all_dists, axis=1)

            # Find the nearest neighbors indexes
            nearest_neighbors = np.where(row_dists <= distance_threshold)[0]
            # Apply mask_array to data_array
            masked_data_array = np.where(mask_array, data_array, np.nan)

        # If no neighbors found, return nan
        if len(nearest_neighbors) == 0:
            # return np.array(np.nan)
            # NOTE: implement the base case described by Eq. 11 in
            # "Counterfactual Inference for Sequential Experiments".
            if mask_array[row, column]:
                # return the observed outcome
                return data_array[row, column]
            else:
                # return the average of all observed outcomes corresponding
                # to treatment 1 at time t.
                return np.array(np.nanmean(masked_data_array[:, column]))

        # Calculate the average of the nearest neighbors
        nearest_neighbors_data = masked_data_array[nearest_neighbors, column]
        return data_type.average(nearest_neighbors_data)

    def _calculate_distances(
        self,
        row: int,
        col: int,
        data_array: npt.NDArray,
        mask_array: npt.NDArray,
        data_type: DataType,
    ) -> None:
        """Sets the distances for the imputer.
        Sets the distances as a class attribute, so returns nothing.

        Args:
            row (int): Row index
            col (int): Column index
            data_array (npt.NDArray): Data matrix
            mask_array (npt.NDArray): Mask matrix
            data_type (DataType): Data type to use (e.g. scalars, distributions)

        """
        data_shape = data_array.shape
        n_rows = data_shape[0]
        n_cols = data_shape[1]

        if row in self.row_distances:
            return

        # Calculate distances between rows
        row_dists = np.zeros((n_rows, n_cols))

        # Scalar optimization with vectorized operations instead of loops
        if isinstance(data_type, Scalar):
            # Determine overlap columns for any pairwise rows
            overlap_columns_mask = np.logical_and(
                np.tile(mask_array[row], (n_rows, 1)), mask_array
            )
            row_big_matrix = np.tile(data_array[row], (n_rows, 1))
            row_dists = np.power(data_array - row_big_matrix, 2).astype(np.float64)
            # We need the row dists as a float matrix to use np.nanmean
            row_dists[~overlap_columns_mask] = np.nan
            self.row_distances[row] = row_dists
            return

        for i in range(n_rows):
            # Get columns observed in both row i and row
            overlap_columns = np.logical_and(mask_array[row], mask_array[i])

            if not np.any(overlap_columns):
                row_dists[i, :] = np.nan
                continue

            # Calculate distance between rows
            for j in range(n_cols):
                if not overlap_columns[j]:  # Skip missing values and the target column
                    row_dists[i, j] = np.nan
                else:
                    row_dists[i, j] = data_type.distance(
                        data_array[row, j], data_array[i, j]
                    )
        self.row_distances[row] = row_dists


class ColColEstimator(EstimationMethod):
    """Estimate the missing value using column-column nearest neighbors."""

    def __init__(self):
        self.estimator = RowRowEstimator()
        # use the same logic as RowRowEstimator but transposed
        # save the distances

    def __str__(self):
        return "ColColEstimator"

    def impute(
        self,
        row: int,
        column: int,
        data_array: npt.NDArray,
        mask_array: npt.NDArray,
        distance_threshold: Union[float, Tuple[float, float]],
        data_type: DataType,
        allow_self_neighbor: bool = False,
        **kwargs: Any,
    ) -> npt.NDArray:
        """Impute the missing value at the given row and column.

        Args:
            row (int): Row index
            column (int): Column index
            data_array (npt.NDArray): Data matrix
            mask_array (npt.NDArray): Mask matrix
            distance_threshold (float): Distance threshold for nearest neighbors
            data_type (DataType): Data type to use (e.g. scalars, distributions)
            allow_self_neighbor (bool): Whether to allow self-neighbor. Defaults to False.
            **kwargs (Any): Additional keyword arguments

        Returns:
            npt.NDArray: Imputed value

        """
        data_transposed = np.swapaxes(data_array, 0, 1)
        mask_transposed = np.swapaxes(mask_array, 0, 1)

        return self.estimator.impute(
            column, row, data_transposed, mask_transposed, distance_threshold, data_type, allow_self_neighbor
        )

    def _calculate_distances(
        self,
        row: int,
        col: int,
        data_array: npt.NDArray,
        mask_array: npt.NDArray,
        data_type: DataType,
    ) -> None:
        """Sets the distances for the imputer.
        Sets the distances as a class attribute, so returns nothing.

        Args:
            row (int): Row index
            col (int): Column index
            data_array (npt.NDArray): Data matrix
            mask_array (npt.NDArray): Mask matrix
            data_type (DataType): Data type to use (e.g. scalars, distributions)

        """
        # We use the RowRow Estimator to calculate the distances
        pass


class DREstimator(EstimationMethod):
    """Estimate the missing entry using doubly robust nearest neighbors."""

    def __init__(self):
        self.row_distances = dict()
        self.col_distances = dict()

    def impute(
        self,
        row: int,
        column: int,
        data_array: npt.NDArray,
        mask_array: npt.NDArray,
        distance_threshold: Union[float, Tuple[float, float]],
        data_type: DataType,
        allow_self_neighbor: bool = False,
        **kwargs: Any,
    ) -> npt.NDArray:
        """Impute the missing value at the given row and column using doubly robust method.

        Args:
        ----
            row (int): Row index
            column (int): Column index
            data_array (npt.NDArray): Data matrix
            mask_array (npt.NDArray): Mask matrix
            distance_threshold (float or Tuple[float, float]): Distance threshold for nearest neighbors
            or a tuple of (row_threshold, col_threshold) for row and column respectively.
            data_type (DataType): Data type to use (e.g. scalars, distributions)
            allow_self_neighbor (bool): Whether to allow self-neighbor. Defaults to False.
            **kwargs (Any): Additional keyword arguments

        """
        if isinstance(distance_threshold, tuple):
            distance_threshold_row = distance_threshold[0]
            distance_threshold_col = distance_threshold[1]
        else:
            distance_threshold_row = distance_threshold
            distance_threshold_col = distance_threshold

        with warnings.catch_warnings():
            warnings.simplefilter("ignore", category=RuntimeWarning)
            self._calculate_distances(row, column, data_array, mask_array, data_type)
            all_dists = np.copy(self.row_distances[row])
            # Exclude the target column
            if not allow_self_neighbor:
                all_dists[:, column] = np.nan
            row_dists = np.nanmean(all_dists, axis=1)
            if not mask_array[row, column] and not allow_self_neighbor:
                row_dists[row] = np.inf  # Exclude the target row
            # Exclude the target row
            all_dists = np.copy(self.col_distances[column])
            if not allow_self_neighbor:
                all_dists[row, :] = np.nan
            col_dists = np.nanmean(all_dists, axis=0)
            if not mask_array[row, column] and not allow_self_neighbor:
                col_dists[column] = np.inf  # Exclude the target col

        # Find the row nearest neighbors indexes
        row_nearest_neighbors = np.nonzero(row_dists <= distance_threshold_row)[0]

        # Find the col nearest neighbors indexes
        col_nearest_neighbors = np.nonzero(col_dists <= distance_threshold_col)[0]

        # neighbors can only be used if they are observed
        row_nearest_neighbors = row_nearest_neighbors[
            mask_array[row_nearest_neighbors, column] == 1
        ]
        col_nearest_neighbors = col_nearest_neighbors[
            mask_array[row, col_nearest_neighbors] == 1
        ]

        # Use doubly robust nearest neighbors to combine row and col
        y_itprime = data_array[row, col_nearest_neighbors]
        y_jt = data_array[row_nearest_neighbors, column]

        if len(y_itprime) == 0 and len(y_jt) == 0:
            return np.array(np.nan)

        # get intersecting entries
        j_inds, tprime_inds = np.meshgrid(
            row_nearest_neighbors, col_nearest_neighbors, indexing="ij"
        )

        y_jtprime = data_array[j_inds, tprime_inds]
        mask_jtprime = mask_array[j_inds, tprime_inds]

        # nonzero gets all indices of the mask that are 1
        intersec_inds = np.nonzero(mask_jtprime == 1)

        y_itprime_inter = y_itprime[
            intersec_inds[1]
        ]  # this is a array of column values for all intersecting triplets
        y_jt_inter = y_jt[
            intersec_inds[0]
        ]  # this is a array of row values for all intersecting triplets
        # note: defaults to rownn if no intersection -> should default to ts-nn instead?
        if len(y_itprime_inter) == 0 or len(y_jt_inter) == 0:
            return np.array(
                data_type.average(y_jt)
                if len(y_jt) > 0
                else data_type.average(y_itprime)
            )
        sum_y = y_itprime_inter + y_jt_inter - y_jtprime[intersec_inds]
        avg = data_type.average(sum_y)
        return avg

    def _calculate_distances(
        self,
        row: int,
        col: int,
        data_array: npt.NDArray,
        mask_array: npt.NDArray,
        data_type: DataType,
    ) -> None:
        """Sets the distances for the imputer.
        Sets the distances as a class attribute, so returns nothing.

        Args:
            row (int): Row index
            col (int): Column index
            data_array (npt.NDArray): Data matrix
            mask_array (npt.NDArray): Mask matrix
            data_type (DataType): Data type to use (e.g. scalars, distributions)

        """
        data_shape = data_array.shape
        n_rows = data_shape[0]
        n_cols = data_shape[1]

        if row not in self.row_distances:
            # Calculate distances between rows
            row_dists = np.zeros((n_rows, n_cols))

            # Scalar optimization with vectorized operations instead of loops
            if isinstance(data_type, Scalar):
                # Determine overlap columns for any pairwise rows
                overlap_columns_mask = np.logical_and(
                    np.tile(mask_array[row], (n_rows, 1)), mask_array
                )
                row_big_matrix = np.tile(data_array[row], (n_rows, 1))
                row_dists = np.power(data_array - row_big_matrix, 2).astype(np.float64)
                # We need the row dists as a float matrix to use np.nanmean
                row_dists[~overlap_columns_mask] = np.nan
            else:
                for i in range(n_rows):
                    # Get columns observed in both row i and row
                    overlap_columns = np.logical_and(mask_array[row], mask_array[i])

                    if not np.any(overlap_columns):
                        row_dists[i, :] = np.nan
                        continue

                    # Calculate distance between rows
                    for j in range(n_cols):
                        if not overlap_columns[
                            j
                        ]:  # Skip missing values and the target column
                            row_dists[i, j] = np.nan
                        else:
                            row_dists[i, j] = data_type.distance(
                                data_array[row, j], data_array[i, j]
                            )
            self.row_distances[row] = row_dists
            # self.row_distances[row][row] = np.inf  # Exclude the row itself

        if col not in self.col_distances:
            # Calculate distances between columns
            col_dists = np.zeros((n_rows, n_cols))

            # Scalar optimization with vectorized operations instead of loops
            if isinstance(data_type, Scalar):
                # Determine overlap columns for any pairwise rows
                overlap_columns_mask = np.logical_and(
                    np.tile(mask_array[:, col].reshape(-1, 1), (1, n_cols)), mask_array
                )
                row_big_matrix = np.tile(data_array[:, col].reshape(-1, 1), (1, n_cols))
                col_dists = np.power(data_array - row_big_matrix, 2).astype(np.float64)
                # We need the col dists as a float matrix to use np.nanmean
                col_dists[~overlap_columns_mask] = np.nan

            else:
                for j in range(n_cols):
                    # Get rows observed in both row i and row
                    overlap_columns = np.logical_and(
                        mask_array[:, col], mask_array[:, j]
                    )

                    if not np.any(overlap_columns):
                        col_dists[:, j] = np.nan
                        continue

                    # Calculate distance between columns
                    for i in range(n_rows):
                        if not overlap_columns[
                            i
                        ]:  # Skip missing values and the target column
                            col_dists[i, j] = np.nan
                        else:
                            col_dists[i, j] = data_type.distance(
                                data_array[i, col], data_array[i, j]
                            )
            self.col_distances[col] = col_dists
            # self.col_distances[col][col] = np.inf


class TSEstimator(EstimationMethod):
    """Estimate the missing value using two-sided nearest neighbors.

    This method first finds the row and column neighborhoods (based on a
    distance computed over overlapping observed entries, excluding the target)
    and then imputes the missing entry by averaging the observed values
    over the cross-product of these neighborhoods.
    """

    def __init__(self):
        self.estimator = DREstimator()

    def __str__(self):
        return "TSEstimator"

    def impute(
        self,
        row: int,
        column: int,
        data_array: npt.NDArray,
        mask_array: npt.NDArray,
        distance_threshold: Union[float, Tuple[float, float]],
        data_type: DataType,
        allow_self_neighbor: bool = False,
        **kwargs: Any,
    ) -> npt.NDArray:
        r"""Impute the missing value at the given row and column using two-sided NN.

        Args:
            row (int): Target row index.
            column (int): Target column index.
            data_array (npt.NDArray): Data matrix.
            mask_array (npt.NDArray): Boolean mask matrix (True if observed).
            distance_threshold (float or Tuple[float, float]): Distance threshold(s) for row and column neighborhoods. This is our \vec eta = (\eta_row, \eta_col).
            data_type (DataType): Provides methods for computing distances and averaging.
            allow_self_neighbor (bool): Whether to allow self-neighbor. Defaults to False.
            **kwargs (Any): Additional keyword arguments

        Returns:
            npt.NDArray: Imputed value.

        """
        if isinstance(distance_threshold, tuple):
            eta_row, eta_col = distance_threshold
        else:
            eta_row = distance_threshold
            eta_col = distance_threshold

        with warnings.catch_warnings():
            warnings.simplefilter("ignore", category=RuntimeWarning)
            self._calculate_distances(row, column, data_array, mask_array, data_type)
            all_dists = np.copy(self.estimator.row_distances[row])
            # Exclude the target column
            if not allow_self_neighbor:
                all_dists[:, column] = np.nan
            row_dists = np.nanmean(all_dists, axis=1)
            if not mask_array[row, column] and not allow_self_neighbor:
                row_dists[row] = np.inf  # Exclude the target row
            # Exclude the target row
<<<<<<< HEAD
            all_dists = np.copy(self.col_distances[column])
            if not allow_self_neighbor:
                all_dists[row, :] = np.nan
=======
            all_dists = np.copy(self.estimator.col_distances[column])
            all_dists[row, :] = np.nan
>>>>>>> b1dbe688
            col_dists = np.nanmean(all_dists, axis=0)
            if not mask_array[row, column] and not allow_self_neighbor:
                col_dists[column] = np.inf  # Exclude the target col

        # Establish the neighborhoods subject to the distance thresholds
        row_nearest_neighbors = np.where(row_dists <= eta_row)[0]
        # This is the set N_row(i, j) = {i' | d^2(i, i') <= eta_row^2}
        col_nearest_neighbors = np.where(col_dists <= eta_col)[0]
        # This is the set N_col(i, j) = {j' | d^2(j, j') <= eta_col^2}
        neighborhood_submatrix = data_array[
            np.ix_(row_nearest_neighbors, col_nearest_neighbors)
        ]
        # This is the submatrix of the cross-product of the row and column neighborhoods
        mask_array = mask_array.astype(bool)  # for efficient indexing
        neighborhood_mask = mask_array[
            np.ix_(row_nearest_neighbors, col_nearest_neighbors)
        ]
        # This is the mask of the cross-product of the row and column neighborhoods

        values_for_estimation = neighborhood_submatrix[neighborhood_mask.astype(bool)]
        if values_for_estimation.size == 0:
            if mask_array[row, column]:
                logger.log(
                    logging.WARNING,
                    f"Warning: No valid neighbors found for ({row}, {column}). Returning observed value.",
                )
                return data_array[row, column]
            else:
                logger.log(
                    logging.WARNING,
                    f"Warning: No valid neighbors found for ({row}, {column}). Returning np.nan.",
                )
                return np.array(np.nan)
        else:
            theta_hat = data_type.average(values_for_estimation)
            return theta_hat

    def _calculate_distances(
        self,
        row: int,
        col: int,
        data_array: npt.NDArray,
        mask_array: npt.NDArray,
        data_type: DataType,
    ) -> None:
        """Sets the distances for the imputer.
        Sets the distances as a class attribute, so returns nothing.

        Args:
            row (int): Row index
            col (int): Column index
            data_array (npt.NDArray): Data matrix
            mask_array (npt.NDArray): Mask matrix
            data_type (DataType): Data type to use (e.g. scalars, distributions)

        """
<<<<<<< HEAD
        n_rows, n_cols = data_array.shape

        if row not in self.row_distances:
            # Calculate distances between rows
            row_dists = np.zeros((n_rows, n_cols))

            for i in range(n_rows):
                # Get columns observed in both row i and row
                overlap_columns = np.logical_and(mask_array[row], mask_array[i])

                if not np.any(overlap_columns):
                    row_dists[i, :] = np.nan
                    continue

                # Calculate distance between rows
                for j in range(n_cols):
                    # Skip missing values and the target column
                    if not overlap_columns[j]:
                        row_dists[i, j] = np.nan
                    else:
                        row_dists[i, j] = data_type.distance(
                            data_array[row, j], data_array[i, j]
                        )
            self.row_distances[row] = row_dists
            # self.row_distances[row][row] = np.inf  # Exclude the row itself

        if col not in self.col_distances:
            # Calculate distances between columns
            col_dists = np.zeros((n_rows, n_cols))

            for j in range(n_cols):
                # Get rows observed in both row i and row
                overlap_columns = np.logical_and(mask_array[:, col], mask_array[:, j])

                if not np.any(overlap_columns):
                    col_dists[:, j] = np.nan
                    continue

                # Calculate distance between columns
                for i in range(n_rows):
                    # Skip missing values and the target column
                    if not overlap_columns[i]:
                        col_dists[i, j] = np.nan
                    else:
                        col_dists[i, j] = data_type.distance(
                            data_array[i, col], data_array[i, j]
                        )
            self.col_distances[col] = col_dists
            # self.col_distances[col][col] = np.inf

        # if row not in self.row_distances:
        #     row_dists = np.zeros(n_rows)
        #     for i in range(n_rows):
        #         # Get columns observed in both row i and row
        #         overlap_columns = np.logical_and(mask_array[row], mask_array[i])

        #         if not np.any(overlap_columns):
        #             row_dists[i] = np.inf
        #             continue

        #         # Calculate distance between rows
        #         for j in range(n_cols):
        #             if (
        #                 not overlap_columns[j] or j == col
        #             ):  # Skip missing values and the target column
        #                 continue
        #             row_dists[i] += data_type.distance(
        #                 data_array[row, j], data_array[i, j]
        #             )
        #         row_dists[i] /= np.sum(overlap_columns)
        #     row_dists[row] = np.inf  # Exclude the row itself
        #     self.row_distances[row] = row_dists

        # if col not in self.col_distances:
        #     col_dists = np.zeros(n_cols)
        #     for i in range(n_cols):
        #         # Get rows observed in both column i and column
        #         overlap_rows = np.logical_and(mask_array[:, col], mask_array[:, i])

        #         if not np.any(overlap_rows):
        #             col_dists[i] = np.inf
        #             continue

        #         # Calculate distance between columns
        #         for j in range(n_rows):
        #             if not overlap_rows[j] or j == row:
        #                 continue
        #             col_dists[i] += data_type.distance(
        #                 data_array[j, col], data_array[j, i]
        #             )
        #         col_dists[i] /= np.sum(overlap_rows)
        #     col_dists[col] = np.inf
        #     self.col_distances[col] = col_dists


class AutoEstimator(EstimationMethod):
    """Estimate the missing entry using "Auto-NN" idea (Kyuseong Choi)."""

    def __init__(self):
        self.row_distances = dict()
        self.col_distances = dict()
        self.gamma = 1.0

    def impute(
        self,
        row: int,
        column: int,
        data_array: npt.NDArray,
        mask_array: npt.NDArray,
        distance_threshold: Union[float, Tuple[float, float]],
        data_type: DataType,
        allow_self_neighbor: bool = False,
        **kwargs: Any,
    ) -> npt.NDArray:
        """Impute the missing value at the given row and column using doubly robust method.

        Args:
        ----
            row (int): Row index
            column (int): Column index
            data_array (npt.NDArray): Data matrix
            mask_array (npt.NDArray): Mask matrix
            distance_threshold (float or Tuple[float, float]): Distance threshold for nearest neighbors
            or a tuple of (row_threshold, col_threshold) for row and column respectively.
            data_type (DataType): Data type to use (e.g. scalars, distributions)
            allow_self_neighbor (bool): Whether to allow self-neighbor. Defaults to False.
            **kwargs (Any): Additional keyword arguments

        """
        if self.gamma is None and "gamma" not in kwargs:
            raise TypeError(
                "AutoEstimator.impute() missing 1 required keyword-only argument: 'gamma'"
            )
        gamma = self.gamma if self.gamma else kwargs.pop("gamma")

        if isinstance(distance_threshold, tuple):
            distance_threshold_row = distance_threshold[0]
            distance_threshold_col = distance_threshold[1]
        else:
            distance_threshold_row = distance_threshold
            distance_threshold_col = distance_threshold

        with warnings.catch_warnings():
            warnings.simplefilter("ignore", category=RuntimeWarning)
            self._calculate_distances(row, column, data_array, mask_array, data_type)
            all_dists = np.copy(self.row_distances[row])
            # Exclude the target column
            if not allow_self_neighbor:
                all_dists[:, column] = np.nan
            row_dists = np.nanmean(all_dists, axis=1)
            if not mask_array[row, column] and not allow_self_neighbor:
                row_dists[row] = np.inf  # Exclude the target row
            # Exclude the target row
            all_dists = np.copy(self.col_distances[column])
            if not allow_self_neighbor:
                all_dists[row, :] = np.nan
            col_dists = np.nanmean(all_dists, axis=0)
            if not mask_array[row, column] and not allow_self_neighbor:
                col_dists[column] = np.inf  # Exclude the target col

        # Find the row nearest neighbors indexes
        row_nearest_neighbors = np.nonzero(row_dists <= distance_threshold_row)[0]

        # Find the col nearest neighbors indexes
        col_nearest_neighbors = np.nonzero(col_dists <= distance_threshold_col)[0]

        # neighbors can only be used if they are observed
        row_nearest_neighbors = row_nearest_neighbors[
            mask_array[row_nearest_neighbors, column] == 1
        ]
        col_nearest_neighbors = col_nearest_neighbors[
            mask_array[row, col_nearest_neighbors] == 1
        ]

        y_itprime = data_array[row, col_nearest_neighbors]
        y_jt = data_array[row_nearest_neighbors, column]
        if len(y_itprime) == 0 and len(y_jt) == 0:
            return np.array(np.nan)

        # get intersecting entries
        j_inds, tprime_inds = np.meshgrid(
            row_nearest_neighbors, col_nearest_neighbors, indexing="ij"
        )
        y_jtprime = data_array[j_inds, tprime_inds]
        mask_jtprime = mask_array[j_inds, tprime_inds]

        # nonzero gets all indices of the mask that are 1
        intersec_inds = np.nonzero(mask_jtprime == 1)

        y_itprime_inter = y_itprime[
            intersec_inds[1]
        ]  # this is a array of column values for all intersecting triplets
        y_jt_inter = y_jt[
            intersec_inds[0]
        ]  # this is a array of row values for all intersecting triplets
        # note: defaults to rownn if no intersection -> should default to ts-nn instead?
        if len(y_itprime_inter) == 0 or len(y_jt_inter) == 0:
            return np.array(
                data_type.average(y_jt)
                if len(y_jt) > 0
                else data_type.average(y_itprime)
            )
        # TODO: (Caleb) adjust gamma param to account for differing values for row, col, etc.
        sum_y = y_itprime_inter + y_jt_inter + gamma * y_jtprime[intersec_inds]
        avg = data_type.average(sum_y) * (1 / 3)
        return avg

    def _calculate_distances(
        self,
        row: int,
        col: int,
        data_array: npt.NDArray,
        mask_array: npt.NDArray,
        data_type: DataType,
    ) -> None:
        """Sets the distances for the imputer.
        Sets the distances as a class attribute, so returns nothing.

        Args:
            row (int): Row index
            col (int): Column index
            data_array (npt.NDArray): Data matrix
            mask_array (npt.NDArray): Mask matrix
            data_type (DataType): Data type to use (e.g. scalars, distributions)

        """
        data_shape = data_array.shape
        n_rows = data_shape[0]
        n_cols = data_shape[1]

        if row not in self.row_distances:
            # Calculate distances between rows
            row_dists = np.zeros((n_rows, n_cols))

            for i in range(n_rows):
                # Get columns observed in both row i and row
                overlap_columns = np.logical_and(mask_array[row], mask_array[i])

                if not np.any(overlap_columns):
                    row_dists[i, :] = np.nan
                    continue

                # Calculate distance between rows
                for j in range(n_cols):
                    if not overlap_columns[
                        j
                    ]:  # Skip missing values and the target column
                        row_dists[i, j] = np.nan
                    else:
                        row_dists[i, j] = data_type.distance(
                            data_array[row, j], data_array[i, j]
                        )
            self.row_distances[row] = row_dists
            # self.row_distances[row][row] = np.inf  # Exclude the row itself

        if col not in self.col_distances:
            # Calculate distances between columns
            col_dists = np.zeros((n_rows, n_cols))

            for j in range(n_cols):
                # Get rows observed in both row i and row
                overlap_columns = np.logical_and(mask_array[:, col], mask_array[:, j])

                if not np.any(overlap_columns):
                    col_dists[:, j] = np.nan
                    continue

                # Calculate distance between columns
                for i in range(n_rows):
                    if not overlap_columns[
                        i
                    ]:  # Skip missing values and the target column
                        col_dists[i, j] = np.nan
                    else:
                        col_dists[i, j] = data_type.distance(
                            data_array[i, col], data_array[i, j]
                        )
            self.col_distances[col] = col_dists
            # self.col_distances[col][col] = np.inf
=======
        self.estimator._calculate_distances(row, col, data_array, mask_array, data_type)
        # We use the DREstimator class to calculate the distances
        # because it is the same as the two-sided estimator
>>>>>>> b1dbe688
<|MERGE_RESOLUTION|>--- conflicted
+++ resolved
@@ -471,14 +471,9 @@
             if not mask_array[row, column] and not allow_self_neighbor:
                 row_dists[row] = np.inf  # Exclude the target row
             # Exclude the target row
-<<<<<<< HEAD
-            all_dists = np.copy(self.col_distances[column])
+            all_dists = np.copy(self.estimator.col_distances[column])
             if not allow_self_neighbor:
                 all_dists[row, :] = np.nan
-=======
-            all_dists = np.copy(self.estimator.col_distances[column])
-            all_dists[row, :] = np.nan
->>>>>>> b1dbe688
             col_dists = np.nanmean(all_dists, axis=0)
             if not mask_array[row, column] and not allow_self_neighbor:
                 col_dists[column] = np.inf  # Exclude the target col
@@ -535,288 +530,6 @@
             data_type (DataType): Data type to use (e.g. scalars, distributions)
 
         """
-<<<<<<< HEAD
-        n_rows, n_cols = data_array.shape
-
-        if row not in self.row_distances:
-            # Calculate distances between rows
-            row_dists = np.zeros((n_rows, n_cols))
-
-            for i in range(n_rows):
-                # Get columns observed in both row i and row
-                overlap_columns = np.logical_and(mask_array[row], mask_array[i])
-
-                if not np.any(overlap_columns):
-                    row_dists[i, :] = np.nan
-                    continue
-
-                # Calculate distance between rows
-                for j in range(n_cols):
-                    # Skip missing values and the target column
-                    if not overlap_columns[j]:
-                        row_dists[i, j] = np.nan
-                    else:
-                        row_dists[i, j] = data_type.distance(
-                            data_array[row, j], data_array[i, j]
-                        )
-            self.row_distances[row] = row_dists
-            # self.row_distances[row][row] = np.inf  # Exclude the row itself
-
-        if col not in self.col_distances:
-            # Calculate distances between columns
-            col_dists = np.zeros((n_rows, n_cols))
-
-            for j in range(n_cols):
-                # Get rows observed in both row i and row
-                overlap_columns = np.logical_and(mask_array[:, col], mask_array[:, j])
-
-                if not np.any(overlap_columns):
-                    col_dists[:, j] = np.nan
-                    continue
-
-                # Calculate distance between columns
-                for i in range(n_rows):
-                    # Skip missing values and the target column
-                    if not overlap_columns[i]:
-                        col_dists[i, j] = np.nan
-                    else:
-                        col_dists[i, j] = data_type.distance(
-                            data_array[i, col], data_array[i, j]
-                        )
-            self.col_distances[col] = col_dists
-            # self.col_distances[col][col] = np.inf
-
-        # if row not in self.row_distances:
-        #     row_dists = np.zeros(n_rows)
-        #     for i in range(n_rows):
-        #         # Get columns observed in both row i and row
-        #         overlap_columns = np.logical_and(mask_array[row], mask_array[i])
-
-        #         if not np.any(overlap_columns):
-        #             row_dists[i] = np.inf
-        #             continue
-
-        #         # Calculate distance between rows
-        #         for j in range(n_cols):
-        #             if (
-        #                 not overlap_columns[j] or j == col
-        #             ):  # Skip missing values and the target column
-        #                 continue
-        #             row_dists[i] += data_type.distance(
-        #                 data_array[row, j], data_array[i, j]
-        #             )
-        #         row_dists[i] /= np.sum(overlap_columns)
-        #     row_dists[row] = np.inf  # Exclude the row itself
-        #     self.row_distances[row] = row_dists
-
-        # if col not in self.col_distances:
-        #     col_dists = np.zeros(n_cols)
-        #     for i in range(n_cols):
-        #         # Get rows observed in both column i and column
-        #         overlap_rows = np.logical_and(mask_array[:, col], mask_array[:, i])
-
-        #         if not np.any(overlap_rows):
-        #             col_dists[i] = np.inf
-        #             continue
-
-        #         # Calculate distance between columns
-        #         for j in range(n_rows):
-        #             if not overlap_rows[j] or j == row:
-        #                 continue
-        #             col_dists[i] += data_type.distance(
-        #                 data_array[j, col], data_array[j, i]
-        #             )
-        #         col_dists[i] /= np.sum(overlap_rows)
-        #     col_dists[col] = np.inf
-        #     self.col_distances[col] = col_dists
-
-
-class AutoEstimator(EstimationMethod):
-    """Estimate the missing entry using "Auto-NN" idea (Kyuseong Choi)."""
-
-    def __init__(self):
-        self.row_distances = dict()
-        self.col_distances = dict()
-        self.gamma = 1.0
-
-    def impute(
-        self,
-        row: int,
-        column: int,
-        data_array: npt.NDArray,
-        mask_array: npt.NDArray,
-        distance_threshold: Union[float, Tuple[float, float]],
-        data_type: DataType,
-        allow_self_neighbor: bool = False,
-        **kwargs: Any,
-    ) -> npt.NDArray:
-        """Impute the missing value at the given row and column using doubly robust method.
-
-        Args:
-        ----
-            row (int): Row index
-            column (int): Column index
-            data_array (npt.NDArray): Data matrix
-            mask_array (npt.NDArray): Mask matrix
-            distance_threshold (float or Tuple[float, float]): Distance threshold for nearest neighbors
-            or a tuple of (row_threshold, col_threshold) for row and column respectively.
-            data_type (DataType): Data type to use (e.g. scalars, distributions)
-            allow_self_neighbor (bool): Whether to allow self-neighbor. Defaults to False.
-            **kwargs (Any): Additional keyword arguments
-
-        """
-        if self.gamma is None and "gamma" not in kwargs:
-            raise TypeError(
-                "AutoEstimator.impute() missing 1 required keyword-only argument: 'gamma'"
-            )
-        gamma = self.gamma if self.gamma else kwargs.pop("gamma")
-
-        if isinstance(distance_threshold, tuple):
-            distance_threshold_row = distance_threshold[0]
-            distance_threshold_col = distance_threshold[1]
-        else:
-            distance_threshold_row = distance_threshold
-            distance_threshold_col = distance_threshold
-
-        with warnings.catch_warnings():
-            warnings.simplefilter("ignore", category=RuntimeWarning)
-            self._calculate_distances(row, column, data_array, mask_array, data_type)
-            all_dists = np.copy(self.row_distances[row])
-            # Exclude the target column
-            if not allow_self_neighbor:
-                all_dists[:, column] = np.nan
-            row_dists = np.nanmean(all_dists, axis=1)
-            if not mask_array[row, column] and not allow_self_neighbor:
-                row_dists[row] = np.inf  # Exclude the target row
-            # Exclude the target row
-            all_dists = np.copy(self.col_distances[column])
-            if not allow_self_neighbor:
-                all_dists[row, :] = np.nan
-            col_dists = np.nanmean(all_dists, axis=0)
-            if not mask_array[row, column] and not allow_self_neighbor:
-                col_dists[column] = np.inf  # Exclude the target col
-
-        # Find the row nearest neighbors indexes
-        row_nearest_neighbors = np.nonzero(row_dists <= distance_threshold_row)[0]
-
-        # Find the col nearest neighbors indexes
-        col_nearest_neighbors = np.nonzero(col_dists <= distance_threshold_col)[0]
-
-        # neighbors can only be used if they are observed
-        row_nearest_neighbors = row_nearest_neighbors[
-            mask_array[row_nearest_neighbors, column] == 1
-        ]
-        col_nearest_neighbors = col_nearest_neighbors[
-            mask_array[row, col_nearest_neighbors] == 1
-        ]
-
-        y_itprime = data_array[row, col_nearest_neighbors]
-        y_jt = data_array[row_nearest_neighbors, column]
-        if len(y_itprime) == 0 and len(y_jt) == 0:
-            return np.array(np.nan)
-
-        # get intersecting entries
-        j_inds, tprime_inds = np.meshgrid(
-            row_nearest_neighbors, col_nearest_neighbors, indexing="ij"
-        )
-        y_jtprime = data_array[j_inds, tprime_inds]
-        mask_jtprime = mask_array[j_inds, tprime_inds]
-
-        # nonzero gets all indices of the mask that are 1
-        intersec_inds = np.nonzero(mask_jtprime == 1)
-
-        y_itprime_inter = y_itprime[
-            intersec_inds[1]
-        ]  # this is a array of column values for all intersecting triplets
-        y_jt_inter = y_jt[
-            intersec_inds[0]
-        ]  # this is a array of row values for all intersecting triplets
-        # note: defaults to rownn if no intersection -> should default to ts-nn instead?
-        if len(y_itprime_inter) == 0 or len(y_jt_inter) == 0:
-            return np.array(
-                data_type.average(y_jt)
-                if len(y_jt) > 0
-                else data_type.average(y_itprime)
-            )
-        # TODO: (Caleb) adjust gamma param to account for differing values for row, col, etc.
-        sum_y = y_itprime_inter + y_jt_inter + gamma * y_jtprime[intersec_inds]
-        avg = data_type.average(sum_y) * (1 / 3)
-        return avg
-
-    def _calculate_distances(
-        self,
-        row: int,
-        col: int,
-        data_array: npt.NDArray,
-        mask_array: npt.NDArray,
-        data_type: DataType,
-    ) -> None:
-        """Sets the distances for the imputer.
-        Sets the distances as a class attribute, so returns nothing.
-
-        Args:
-            row (int): Row index
-            col (int): Column index
-            data_array (npt.NDArray): Data matrix
-            mask_array (npt.NDArray): Mask matrix
-            data_type (DataType): Data type to use (e.g. scalars, distributions)
-
-        """
-        data_shape = data_array.shape
-        n_rows = data_shape[0]
-        n_cols = data_shape[1]
-
-        if row not in self.row_distances:
-            # Calculate distances between rows
-            row_dists = np.zeros((n_rows, n_cols))
-
-            for i in range(n_rows):
-                # Get columns observed in both row i and row
-                overlap_columns = np.logical_and(mask_array[row], mask_array[i])
-
-                if not np.any(overlap_columns):
-                    row_dists[i, :] = np.nan
-                    continue
-
-                # Calculate distance between rows
-                for j in range(n_cols):
-                    if not overlap_columns[
-                        j
-                    ]:  # Skip missing values and the target column
-                        row_dists[i, j] = np.nan
-                    else:
-                        row_dists[i, j] = data_type.distance(
-                            data_array[row, j], data_array[i, j]
-                        )
-            self.row_distances[row] = row_dists
-            # self.row_distances[row][row] = np.inf  # Exclude the row itself
-
-        if col not in self.col_distances:
-            # Calculate distances between columns
-            col_dists = np.zeros((n_rows, n_cols))
-
-            for j in range(n_cols):
-                # Get rows observed in both row i and row
-                overlap_columns = np.logical_and(mask_array[:, col], mask_array[:, j])
-
-                if not np.any(overlap_columns):
-                    col_dists[:, j] = np.nan
-                    continue
-
-                # Calculate distance between columns
-                for i in range(n_rows):
-                    if not overlap_columns[
-                        i
-                    ]:  # Skip missing values and the target column
-                        col_dists[i, j] = np.nan
-                    else:
-                        col_dists[i, j] = data_type.distance(
-                            data_array[i, col], data_array[i, j]
-                        )
-            self.col_distances[col] = col_dists
-            # self.col_distances[col][col] = np.inf
-=======
         self.estimator._calculate_distances(row, col, data_array, mask_array, data_type)
         # We use the DREstimator class to calculate the distances
-        # because it is the same as the two-sided estimator
->>>>>>> b1dbe688
+        # because it is the same as the two-sided estimator