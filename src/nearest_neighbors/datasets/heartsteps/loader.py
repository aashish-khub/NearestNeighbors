--- conflicted
+++ resolved
@@ -1,4 +1,3 @@
-<<<<<<< HEAD
 """Dataset loader for the HeartSteps V1 dataset.
 
 Source: https://github.com/klasnja/HeartStepsV1
@@ -6,12 +5,8 @@
 Reference: Klasnja, P., Smith, S., Seewald, N. J., Lee, A., Hall, K., Luers, B., Hekler, E. B., & Murphy, S. A. (2019). Efficacy of Contextually Tailored Suggestions for Physical Activity: A Micro-randomized Optimization Trial of HeartSteps. Annals of Behavioral Medicine, 53(6), 573–582. https://doi.org/10.1093/abm/kay067
 """
 
-from nearest_neighbors.dataloader_base import NNDataLoader
-from nearest_neighbors.dataloader_factory import register_dataset
-=======
 from nearest_neighbors.datasets.dataloader_base import NNDataLoader
 from nearest_neighbors.datasets.dataloader_factory import register_dataset
->>>>>>> 3ce5c74f
 import os
 import numpy as np
 import pandas as pd
