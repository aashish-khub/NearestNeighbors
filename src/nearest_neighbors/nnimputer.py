"""Base class for all nearest neighbors algorithms
"""

import numpy.typing as npt
from abc import ABC, abstractmethod
from typing import Optional, Any


class DataType(ABC):
    """Abstract class for data types. Examples include scalars and distributions."""

<<<<<<< HEAD
        Parameters
        ----------
        Z : np.ndarray
            The data matrix of shape (N, T, d) in the scalar setting and (N, T, n, d) in the distributional setting.
        M : np.ndarray
            The missingness/treatment assignment pattern of shape (N, T).
        eta : np.ndarray | Tuple[np.ndarray, np.ndarray]
            the threshold for the neighborhood
            NOTE: if a tuple is passed, then the first element is the row etas with shape (N, N) and the second element is the col etas with shape (T, T)
        dists : np.ndarray | Tuple[np.ndarray, np.ndarray]
            the row/column distances of Z
            NOTE: if a tuple is passed, then the first element is the row dists with shape (N, N) and the second element is the col dists with shape (T, T)
        inds : np.ndarray
            an array-like of indices into Z that will be estimated
        debug: bool
            boolean, whether to print debug information or not
        cv: bool
            NOTE: is this used in any of the methods?
        ret_nn : bool
            boolean, whether to return the neighbors or not
=======
    @abstractmethod
    def distance(self, obj1 : Any, obj2 : Any) -> float:
        """Calculate the distance between two objects.
>>>>>>> b51f6aa5

        Args:
            obj1 (Any): Object 1
            obj2 (Any): Object 2

        """
        pass

<<<<<<< HEAD
    @abc.abstractmethod
    def distances(
        self,
        Z: np.ndarray,
        M: np.ndarray,
        i: int = 0,
        t: int = 0,
        dist_type: str = "all",
    ) -> np.ndarray | Tuple[np.ndarray, np.ndarray]:
        """Compute the row/column-wise MSE distance

        Parameters
        ----------
        Z_masked : np.ma.MaskedArray
            A (masked) matrix of size N x T.
        M : Optional[np.ndarray]
            A masking matrix of size N x T.
        i : int
            The row index to compute the distance for.
        t : int
            The column index to compute the distance for.
        dist_type : str
            String in ("all", "single entry", "u", "i").
=======
    @abstractmethod
    def average(self, object_list: list[Any]) -> Any:
        """Calculate the average of a list of objects.
>>>>>>> b51f6aa5

        Args:
            object_list (list[Any]): List of objects

        """
        pass


class EstimationMethod(ABC):
    """Abstract class for estimation methods.
    Examples include row-row, col-col, two-sided, and doubly-robust.
    """

    @abstractmethod
    def impute(
        self,
        row: int,
        column: int,
        data_array: npt.NDArray,
        mask_array: npt.NDArray,
        data_type: DataType,
    ) -> npt.NDArray:
        """Impute the missing value at the given row and column.

        Args:
            row (int): Row index
            column (int): Column index
            data_array (npt.NDArray): Data matrix
            mask_array (npt.NDArray): Mask matrix
            data_type (DataType): Data type to use (e.g. scalars, distributions)

        Returns:
            npt.NDArray: Imputed value

        """
        pass


class NearestNeighborImputer:
    """Nearest neighbor composed of different kinds of methods."""

    def __init__(
        self,
        estimation_method: EstimationMethod,
        data_type: DataType,
        distance_treshold: Optional[float] = None,
    ):
        """Initialize the imputer.

        Args:
            estimation_method (EstimationMethod): Estimation method to use (e.g. row-row, col-col, two-sided, doubly-robust)
            data_type (DataType): Data type to use (e.g. scalars, distributions)
            distance_treshold (Optional[float], optional): Distance threshold to use. Defaults to None.

        """
        self.estimation_method = estimation_method
        self.data_type = data_type
        self.distance_threshold = None

    def __str__(self):
        return f"NearestNeighborImputer(estimation_method={self.estimation_method}, data_type={self.data_type})"

    def impute(
        self, row: int, column: int, data_array: npt.NDArray, mask_array: npt.NDArray
    ) -> npt.NDArray:
        """Impute the missing value at the given row and column.

        Args:
            row (int): Row index
            column (int): Column index
            data_array (npt.NDArray): Data matrix
            mask_array (npt.NDArray): Mask matrix

        Raises:
            ValueError: If distance threshold is not set

        Returns:
            npt.NDArray: Imputed value

        """
        if self.distance_threshold is None:
            raise ValueError(
                "Distance threshold is not set. Call a FitMethod on this imputer or manually set it."
            )
        return self.estimation_method.impute(
            row, column, data_array, mask_array, self.data_type
        )


class FitMethod(ABC):
    """Abstract class for fiting methods.
    Examples include cross validation methods.
    """

    @abstractmethod
    def fit(
        self,
        data_array: npt.NDArray,
        mask_array: npt.NDArray,
        imputer: NearestNeighborImputer,
    ) -> float:
        """Find the best distance threshold for the given data.

        Args:
            data_array (npt.NDArray): Data matrix
            mask_array (npt.NDArray): Mask matrix
            imputer (NearestNeighborImputer): Imputer object

        Returns:
            float: Best distance threshold
        """
        pass<|MERGE_RESOLUTION|>--- conflicted
+++ resolved
@@ -9,32 +9,9 @@
 class DataType(ABC):
     """Abstract class for data types. Examples include scalars and distributions."""
 
-<<<<<<< HEAD
-        Parameters
-        ----------
-        Z : np.ndarray
-            The data matrix of shape (N, T, d) in the scalar setting and (N, T, n, d) in the distributional setting.
-        M : np.ndarray
-            The missingness/treatment assignment pattern of shape (N, T).
-        eta : np.ndarray | Tuple[np.ndarray, np.ndarray]
-            the threshold for the neighborhood
-            NOTE: if a tuple is passed, then the first element is the row etas with shape (N, N) and the second element is the col etas with shape (T, T)
-        dists : np.ndarray | Tuple[np.ndarray, np.ndarray]
-            the row/column distances of Z
-            NOTE: if a tuple is passed, then the first element is the row dists with shape (N, N) and the second element is the col dists with shape (T, T)
-        inds : np.ndarray
-            an array-like of indices into Z that will be estimated
-        debug: bool
-            boolean, whether to print debug information or not
-        cv: bool
-            NOTE: is this used in any of the methods?
-        ret_nn : bool
-            boolean, whether to return the neighbors or not
-=======
     @abstractmethod
     def distance(self, obj1 : Any, obj2 : Any) -> float:
         """Calculate the distance between two objects.
->>>>>>> b51f6aa5
 
         Args:
             obj1 (Any): Object 1
@@ -43,35 +20,9 @@
         """
         pass
 
-<<<<<<< HEAD
-    @abc.abstractmethod
-    def distances(
-        self,
-        Z: np.ndarray,
-        M: np.ndarray,
-        i: int = 0,
-        t: int = 0,
-        dist_type: str = "all",
-    ) -> np.ndarray | Tuple[np.ndarray, np.ndarray]:
-        """Compute the row/column-wise MSE distance
-
-        Parameters
-        ----------
-        Z_masked : np.ma.MaskedArray
-            A (masked) matrix of size N x T.
-        M : Optional[np.ndarray]
-            A masking matrix of size N x T.
-        i : int
-            The row index to compute the distance for.
-        t : int
-            The column index to compute the distance for.
-        dist_type : str
-            String in ("all", "single entry", "u", "i").
-=======
     @abstractmethod
     def average(self, object_list: list[Any]) -> Any:
         """Calculate the average of a list of objects.
->>>>>>> b51f6aa5
 
         Args:
             object_list (list[Any]): List of objects
