"""Script to run NN imputers + USVT baseline on simulated data
using 20% of the observed indices as a test block. The main experiment involves increasing the size of the matrix.

Example usage (from root of repo):
```bash
python run_scalar.py -od OUTPUT_DIR -em ESTIMATION_METHOD -fm FIT_METHOD
```
"""

# standard imports
import numpy as np
from tqdm import tqdm
import logging
import os
from time import time
import pandas as pd

# import baseline methods
from baselines import usvt, softimpute

# import nearest neighbor methods
from nearest_neighbors.data_types import Scalar
from nearest_neighbors.estimation_methods import TSEstimator  # , AutoEstimator
from nearest_neighbors import NearestNeighborImputer
from nearest_neighbors.fit_methods import (
    DRLeaveBlockOutValidation,
    TSLeaveBlockOutValidation,
    LeaveBlockOutValidation,
    # AutoDRTSLeaveBlockOutValidation,
)
from nearest_neighbors.datasets.dataloader_factory import NNData
from nearest_neighbors.vanilla_nn import row_row, col_col
from nearest_neighbors.dr_nn import dr_nn

from nearest_neighbors.utils.experiments import get_base_parser, setup_logging

parser = get_base_parser()
args = parser.parse_args()
output_dir = args.output_dir
estimation_method = args.estimation_method
fit_method = args.fit_method
seed = args.seed
log_level = args.log_level
is_percentile = not args.raw_threshold
setup_logging(log_level)
logger = logging.getLogger(__name__)
os.makedirs(output_dir, exist_ok=True)
results_dir = os.path.join(output_dir, "results")
os.makedirs(results_dir, exist_ok=True)
save_path = os.path.join(
    results_dir, f"est_errors-{estimation_method}-{fit_method}.csv"
)

if os.path.exists(save_path) and not args.force:
    logger.info(f"Results already exist at {save_path}. Use --force to overwrite.")
    exit()

rng = np.random.default_rng(seed=seed)

# Load the simulated data dataset
# NOTE: the raw and processed data is cached in .joblib_cache
m_size = [2**4, 2**5, 2**6, 2**7]
num_trials = 15


def random_trial() -> None:
    """Run the random trial experiment (20% of observed is test set)."""
    allow_self_neighbor = args.allow_self_neighbor
    sizes_data = []
    for i, size in enumerate(m_size):
        logger.info(f"Simulating data with size {size}x{size}")
        # Simulate data
        # NOTE: the raw and processed data is cached in .joblib_cache
        start_time = time()
        sim_dataloader = NNData.create(
            "synthetic_data", num_rows=size, num_cols=size, seed=i, miss_prob=0.0
        )
        data, mask = sim_dataloader.process_data_scalar()
        data_state = sim_dataloader.get_full_state_as_dict()
        data_true = data_state["full_data_true"]
        elapsed_time = time() - start_time
        logger.info(f"Time to load and process data: {elapsed_time:.2f} seconds")

        logger.info("Using scalar data type")
        data_type = Scalar()

        holdout_inds = np.nonzero(mask == 1)
        # cv_mask = mask.copy()
        # cv_mask[:, size - 1] = 0
        # cv_holdout_inds = np.nonzero(cv_mask == 1)
        # test_inds_rows = holdout_inds[0]
        # test_inds_cols = holdout_inds[1]
        inds_rows = holdout_inds[0]
        inds_cols = holdout_inds[1]
        range_inds = np.arange(len(inds_rows))

        # UNCOMMENT FOR 20% RANDOM TESTING
        # ----------------
        # randomly shuffle indices
        rng.shuffle(range_inds)
        # 20% of the indices will be used for testing
        test_size = int(0.2 * len(range_inds))
        test_inds = range_inds[:test_size]
        # 80% of the indices will be used for training
        train_inds = range_inds[test_size:]
        range_train_inds = np.arange(len(train_inds))
        rng.shuffle(range_train_inds)
        # 10% of the training indices will be used for cv holdout
        cv_size = int(0.2 * len(train_inds))
        cv_inds = range_train_inds[:cv_size]
        # get the rows and columns of the train indices

        cv_inds_rows = list(inds_rows[train_inds][cv_inds])
        cv_inds_cols = list(inds_cols[train_inds][cv_inds])
        # get the rows and columns of the test indices for random testing
        test_inds_rows = list(inds_rows[test_inds])
        test_inds_cols = list(inds_cols[test_inds])

        # ------------------

        block = list(zip(cv_inds_rows, cv_inds_cols))
        test_block = list(zip(test_inds_rows, test_inds_cols))

        mask_test = mask.copy()
        mask_test[test_inds_rows, test_inds_cols] = 0

        if estimation_method == "usvt":
            logger.info("Using USVT estimation")
            # setup usvt imputation
            usvt_data = data.copy()
            usvt_mask = mask.copy()
            usvt_mask[test_inds_rows, test_inds_cols] = 0
            usvt_data[usvt_mask != 1] = np.nan
            # impute missing values simultaneously
            start_time = time()
            usvt_imputed = usvt(usvt_data)
            elapsed_time = time() - start_time
            imputations = usvt_imputed[test_inds_rows, test_inds_cols]
            # set the time to the average time per imputation
            imputation_times = [elapsed_time / len(test_block)] * len(test_block)
            fit_times = [0] * len(test_block)
        elif estimation_method == "softimpute":
            logger.info("Using SoftImpute estimation")
            # setup usvt imputation
            si_data = data.copy()
            si_mask = mask.copy()
<<<<<<< HEAD
            si_mask[test_inds_rows, test_inds_cols] = 0
            si_data[si_mask != 1] = np.nan
            # impute missing values simultaneously
            start_time = time()
            si_imputed = softimpute(si_data)
            elapsed_time = time() - start_time
            imputations = si_imputed[test_inds_rows, test_inds_cols]
            # set the time to the average time per imputation
            imputation_times = [elapsed_time / len(test_block)] * len(test_block)
=======
            imputations = []
            imputation_times = []
            for row, col in test_block:
                si_mask[row, col] = 0
                si_data_test = si_data.copy()
                si_data_test[si_mask != 1] = np.nan
                # impute missing values simultaneously
                start_time = time()
                si_imputed = softimpute(si_data_test)
                elapsed_time = time() - start_time
                si_mask[row, col] = 1
                imputations.append(si_imputed[row, col])
                # set the time to the average time per imputation
                imputation_times.append([elapsed_time / len(test_block)])
>>>>>>> e12aae04
            fit_times = [0] * len(test_block)
        else:
            if estimation_method == "dr":
                logger.info("Using doubly robust estimation")
                imputer = dr_nn(is_percentile=is_percentile)

                logger.info("Using doubly robust fit method")
                # Fit the imputer using leave-block-out validation
                fitter = DRLeaveBlockOutValidation(
                    block,
                    distance_threshold_range_row=(0, 1),
                    distance_threshold_range_col=(0, 1),
                    n_trials=100,
                    data_type=data_type,
                    allow_self_neighbor=False,
                )
                allow_self_neighbor = False
            elif estimation_method == "row-row":
                logger.info("Using row-row estimation")
                imputer = row_row(is_percentile=is_percentile)

                logger.info("Using leave-block-out validation")
                fitter = LeaveBlockOutValidation(
                    block,
                    distance_threshold_range=(0, 1),
                    n_trials=100,
                    data_type=data_type,
                    allow_self_neighbor=allow_self_neighbor,
                )
            elif estimation_method == "col-col":
                logger.info("Using col-col estimation")
                imputer = col_col(is_percentile=is_percentile)

                logger.info("Using leave-block-out validation")
                fitter = LeaveBlockOutValidation(
                    block,
                    distance_threshold_range=(0, 1),
                    n_trials=100,
                    data_type=data_type,
                    allow_self_neighbor=allow_self_neighbor,
                )
            elif estimation_method == "ts":
                logger.info("Using two-sided estimation")
                estimator = TSEstimator(is_percentile=is_percentile)
                imputer = NearestNeighborImputer(estimator, data_type)

                logger.info("Using two-sided fit method")
                # Fit the imputer using leave-block-out validation
                fitter = TSLeaveBlockOutValidation(
                    block,
                    distance_threshold_range_row=(0, 1),
                    distance_threshold_range_col=(0, 1),
                    n_trials=100,
                    data_type=data_type,
                    allow_self_neighbor=True,
                )
                allow_self_neighbor = True
            else:
                raise ValueError(
                    f"Estimation method {estimation_method} and fit method {fit_method} not supported"
                )

            start_time = time()
            fitter.fit(data, mask_test, imputer, ret_trials=False)
            end_time = time()
            fit_times = [end_time - start_time] * len(test_block)

            # CODE FOR EXTRACTING TRIAL METADATA
            # if (
            #     not isinstance(trials, float)
            #     and not isinstance(trials, int)
            #     and isinstance(trials[1], Trials)
            # ):
            #     trials = trials[1]
            #     trial_data = []
            #     for trial in trials.trials:
            #         row = {}
            #         # get param vals
            #         params = trial["misc"]["vals"]
            #         for param_name, param_values in params.items():
            #             if param_values:
            #                 row[param_name] = float(param_values[0])

            #         row["loss"] = float(trial["result"]["loss"])
            #         trial_data.append(row)

            #     df_trials = pd.DataFrame(trial_data)
            #     trials_save_path = os.path.join(
            #         results_dir, f"cvtrials-{estimation_method}-{fit_method}.csv"
            #     )
            #     logger.info(f"Saving trials data to {trials_save_path}...")
            #     df_trials.to_csv(trials_save_path, index=False)

            # Impute missing values
            imputations = []
            imputation_times = []
            for row, col in tqdm(test_block, desc="Imputing missing values"):
                mask[row, col] = 0
                start_time = time()
                imputed_value = imputer.impute(row, col, data, mask, allow_self_neighbor=allow_self_neighbor)
                elapsed_time = time() - start_time
                imputation_times.append(elapsed_time)
                imputations.append(imputed_value)
                mask[row, col] = 1
                # restore the mask for next ind
            imputations = np.array(imputations)

        ground_truth = data_true[test_inds_rows, test_inds_cols]
        est_errors = np.abs(imputations - ground_truth)
        logger.info(f"Mean absolute error: {np.mean(est_errors)}")

        df_size = pd.DataFrame(
            data={
                "estimation_method": estimation_method,
                "fit_method": fit_method,
                "est_errors": est_errors,
                "row": test_inds_rows,
                "col": test_inds_cols,
                "time_impute": imputation_times,
                "time_fit": fit_times,
                "size": size,
            }
        )
        sizes_data.append(df_size)
        # print(df[["est_errors", "time_impute", "time_fit"]].describe())
    df = pd.concat(sizes_data, ignore_index=True)
    logger.info(f"Saving est_errors to {save_path}...")
    df.to_csv(save_path, index=False)


def cantor(x: int, y: int) -> int:
    """Cantor pairing function to map two integers to a single integer."""
    return int(0.5 * (x + y) * (x + y + 1) + y)


def last_col_trial() -> None:
    """Run the last column trial experiment (last column is test set)."""
    allow_self_neighbor = args.allow_self_neighbor
    all_data = []
    for i, size in enumerate(m_size):
        df_size = []
        for j in tqdm(range(num_trials), desc="Simulating data"):
            logger.info(f"Simulating data with size {size}x{size}")
            # Simulate data
            # NOTE: the raw and processed data is cached in .joblib_cache
            start_time = time()
            sim_dataloader = NNData.create(
                "synthetic_data",
                num_rows=size,
                num_cols=size,
                seed=cantor(i, j),
                miss_prob=0.5,
                stddev_noise=0.001,
                latent_factor_combination_model="multiplicative",
            )
            data, mask = sim_dataloader.process_data_scalar()
            data_state = sim_dataloader.get_full_state_as_dict()
            data_true = data_state["full_data_true"]
            # NOTE: this is denoised data
            # print("Max data: ", np.nanmax(data))
            # exit()
            # data = data_true.copy()
            elapsed_time = time() - start_time
            logger.info(f"Time to load and process data: {elapsed_time:.2f} seconds")
            logger.info("Using scalar data type")
            data_type = Scalar()

            holdout_inds = np.nonzero(mask == 1)
            cv_mask = mask.copy()
            cv_mask[:, size - 1] = 0
            cv_holdout_inds = np.nonzero(cv_mask == 1)

            test_inds_rows = holdout_inds[0]
            test_inds_cols = holdout_inds[1]
            inds_rows = cv_holdout_inds[0]
            inds_cols = cv_holdout_inds[1]
            range_inds = np.arange(len(inds_rows))

            # UNCOMMENT FOR 20% RANDOM TESTING
            # ----------------
            # randomly shuffle indices
            rng.shuffle(range_inds)
            cv_size = int(0.1 * len(range_inds))
            cv_inds = range_inds[:cv_size]
            # get the rows and columns of the train indices

            cv_inds_rows = list(inds_rows[cv_inds])
            cv_inds_cols = list(inds_cols[cv_inds])
            # get the rows and columns of the test indices for random testing
            # test_inds_rows = list(inds_rows[test_inds])
            # test_inds_cols = list(inds_cols[test_inds])

            # get the rows and columns of the test indices for last col testing
            test_inds_rows = list(test_inds_rows[test_inds_cols == size - 1])
            test_inds_cols = list(test_inds_cols[test_inds_cols == size - 1])
            # ------------------

            block = list(zip(cv_inds_rows, cv_inds_cols))
            test_block = list(zip(test_inds_rows, test_inds_cols))

            mask_test = mask.copy()
            mask_test[test_inds_rows, test_inds_cols] = 0

            if estimation_method == "usvt":
                logger.info("Using USVT estimation")
                # setup usvt imputation
                usvt_data = data.copy()
                usvt_mask = mask.copy()
                usvt_mask[test_inds_rows, test_inds_cols] = 0
                usvt_data[usvt_mask != 1] = np.nan
                # impute missing values simultaneously
                start_time = time()
                usvt_imputed = usvt(usvt_data)
                elapsed_time = time() - start_time
                imputations = usvt_imputed[test_inds_rows, test_inds_cols]
                # set the time to the average time per imputation
                imputation_times = [elapsed_time / len(test_block)] * len(test_block)
                fit_times = [0] * len(test_block)
            elif estimation_method == "softimpute":
                logger.info("Using SoftImpute estimation")
                # setup usvt imputation
                si_data = data.copy()
                si_mask = mask.copy()
                imputations = []
                imputation_times = []
                for row, col in test_block:
                    si_mask[row, col] = 0
                    si_data_test = si_data.copy()
                    si_data_test[si_mask != 1] = np.nan
<<<<<<< HEAD
                    # si_mask[test_inds_rows, test_inds_cols] = 0
                    # si_data[si_mask != 1] = np.nan
=======
>>>>>>> e12aae04
                    # impute missing values simultaneously
                    start_time = time()
                    si_imputed = softimpute(si_data_test)
                    elapsed_time = time() - start_time
                    si_mask[row, col] = 1
                    imputations.append(si_imputed[row, col])
                    # set the time to the average time per imputation
                    imputation_times.append([elapsed_time / len(test_block)])
                fit_times = [0] * len(test_block)
            else:
                if estimation_method == "dr":
                    logger.info("Using doubly robust estimation")
                    imputer = dr_nn(is_percentile=is_percentile)

                    logger.info("Using doubly robust fit method")
                    # Fit the imputer using leave-block-out validation
                    fitter = DRLeaveBlockOutValidation(
                        block,
                        distance_threshold_range_row=(0, 1),
                        distance_threshold_range_col=(0, 1),
                        n_trials=100,
                        data_type=data_type,
                        allow_self_neighbor=False,
                    )
                    allow_self_neighbor = False
                elif estimation_method == "row-row":
                    logger.info("Using row-row estimation")
                    imputer = row_row(is_percentile=is_percentile)

                    logger.info("Using leave-block-out validation")
                    fitter = LeaveBlockOutValidation(
                        block,
                        distance_threshold_range=(0, 1),
                        n_trials=100,
                        data_type=data_type,
                        allow_self_neighbor=allow_self_neighbor
                    )
                elif estimation_method == "col-col":
                    logger.info("Using col-col estimation")
                    imputer = col_col(is_percentile=is_percentile)

                    logger.info("Using leave-block-out validation")
                    fitter = LeaveBlockOutValidation(
                        block,
                        distance_threshold_range=(0, 1),
                        n_trials=100,
                        data_type=data_type,
                        allow_self_neighbor=allow_self_neighbor,
                    )
                elif estimation_method == "ts":
                    logger.info("Using two-sided estimation")
                    estimator = TSEstimator(is_percentile=is_percentile)
                    imputer = NearestNeighborImputer(estimator, data_type)

                    logger.info("Using two-sided fit method")
                    # Fit the imputer using leave-block-out validation
                    fitter = TSLeaveBlockOutValidation(
                        block,
                        distance_threshold_range_row=(0, 1),
                        distance_threshold_range_col=(0, 1),
                        n_trials=100,
                        data_type=data_type,
                        allow_self_neighbor=True,
                    )
                    allow_self_neighbor = True
                else:
                    raise ValueError(
                        f"Estimation method {estimation_method} and fit method {fit_method} not supported"
                    )

                start_time = time()
                # USE this to get trail metadata
                # trials = fitter.fit(data, mask_test, imputer, ret_trials=True)
                fitter.fit(data, mask_test, imputer, ret_trials=False)
                end_time = time()
                fit_times = [end_time - start_time] * len(test_block)

                # CODE FOR EXTRACTING TRIAL METADATA
                # if not isinstance(trials, float) and not isinstance(trials, int) and isinstance(trials[1], Trials):
                #     trials = trials[1]
                #     trial_data = []
                #     for trial in trials.trials:
                #         row = {}
                #         # get param vals
                #         params = trial['misc']['vals']
                #         for param_name, param_values in params.items():
                #             if param_values:
                #                 row[param_name] = float(param_values[0])

                #         row['loss'] = float(trial['result']['loss'])
                #         trial_data.append(row)

                #     df_trials = pd.DataFrame(trial_data)
                #     trials_save_path = os.path.join(
                #     results_dir, f"cvtrials-{estimation_method}-{fit_method}.csv"
                #     )
                #     logger.info(f"Saving trials data to {trials_save_path}...")
                #     df_trials.to_csv(trials_save_path, index=False)

                # Impute missing values
                imputations = []
                imputation_times = []
                for (
                    row,
                    col,
                ) in test_block:
                    mask[row, col] = 0
                    start_time = time()
                    imputed_value = imputer.impute(row, col, data, mask, allow_self_neighbor=allow_self_neighbor)
                    elapsed_time = time() - start_time
                    imputation_times.append(elapsed_time)
                    imputations.append(imputed_value)
                    # restore the mask for next ind
                    mask[row, col] = 1
                imputations = np.array(imputations)

            ground_truth = data_true[test_inds_rows, test_inds_cols]
            est_errors = np.abs(imputations - ground_truth)
            logger.info(f"Mean absolute error: {np.nanmean(est_errors)}")

            df_trial = pd.DataFrame(
                data={
                    "estimation_method": estimation_method,
                    "fit_method": fit_method,
                    "est_errors": est_errors,
                    "row": test_inds_rows,
                    "col": test_inds_cols,
                    "time_impute": imputation_times,
                    "time_fit": fit_times,
                    "size": size,
                    "sim_num": j,
                }
            )
            df_size.append(df_trial)
        df_allsize = pd.concat(df_size, ignore_index=True)
        all_data.append(df_allsize)
    df = pd.concat(all_data, ignore_index=True)
    logger.info(f"Saving est_errors to {save_path}...")
    df.to_csv(save_path, index=False)


# change this to change the experiment
last_col_trial()<|MERGE_RESOLUTION|>--- conflicted
+++ resolved
@@ -144,17 +144,6 @@
             # setup usvt imputation
             si_data = data.copy()
             si_mask = mask.copy()
-<<<<<<< HEAD
-            si_mask[test_inds_rows, test_inds_cols] = 0
-            si_data[si_mask != 1] = np.nan
-            # impute missing values simultaneously
-            start_time = time()
-            si_imputed = softimpute(si_data)
-            elapsed_time = time() - start_time
-            imputations = si_imputed[test_inds_rows, test_inds_cols]
-            # set the time to the average time per imputation
-            imputation_times = [elapsed_time / len(test_block)] * len(test_block)
-=======
             imputations = []
             imputation_times = []
             for row, col in test_block:
@@ -169,7 +158,6 @@
                 imputations.append(si_imputed[row, col])
                 # set the time to the average time per imputation
                 imputation_times.append([elapsed_time / len(test_block)])
->>>>>>> e12aae04
             fit_times = [0] * len(test_block)
         else:
             if estimation_method == "dr":
@@ -399,11 +387,6 @@
                     si_mask[row, col] = 0
                     si_data_test = si_data.copy()
                     si_data_test[si_mask != 1] = np.nan
-<<<<<<< HEAD
-                    # si_mask[test_inds_rows, test_inds_cols] = 0
-                    # si_data[si_mask != 1] = np.nan
-=======
->>>>>>> e12aae04
                     # impute missing values simultaneously
                     start_time = time()
                     si_imputed = softimpute(si_data_test)
