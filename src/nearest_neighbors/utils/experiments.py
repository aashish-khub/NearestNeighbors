--- conflicted
+++ resolved
@@ -58,7 +58,6 @@
         help="Log level",
     )
     parser.add_argument(
-<<<<<<< HEAD
         "--allow_self_neighbor", action="store_true", help="Allow self neighbor"
     )
     parser.add_argument(
@@ -67,14 +66,13 @@
         help="Use raw (not percentile-based) for distance threshold",
     )
 
-=======
+    parser.add_argument(
         "--propensity",
         "-p",
         type=float,
         default=0.5,
         help="Propensity for the missing data",
     )
->>>>>>> 3d3a946c
     return parser
 
 
