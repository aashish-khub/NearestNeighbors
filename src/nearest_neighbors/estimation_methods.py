--- conflicted
+++ resolved
@@ -2,11 +2,7 @@
 from .nnimputer import EstimationMethod, DataType
 import numpy.typing as npt
 import numpy as np
-<<<<<<< HEAD
 from typing import Union, Tuple, Any
-=======
-
->>>>>>> c8430ac3
 import logging
 import warnings
 from typing import Union, Tuple, Optional
@@ -540,21 +536,6 @@
         # We use the DREstimator class to calculate the distances
         # because it is the same as the two-sided estimator
 
-
-<<<<<<< HEAD
-class AutoEstimator(EstimationMethod):
-    """Estimate the missing entry using "Auto-NN" idea (Kyuseong Choi)."""
-
-    def __init__(self):
-        self.row_distances = dict()
-        self.col_distances = dict()
-        # insert default f and g functions
-        self.f = lambda x: x
-        self.g = lambda x: x 
-        self.gamma = 1.0
-
-    def impute(
-=======
 class StarNNEstimator(EstimationMethod):
     """Estimate the missing value using Star NN."""
 
@@ -589,185 +570,11 @@
             )
 
     def _impute_single_value_helper(
->>>>>>> c8430ac3
         self,
         row: int,
         column: int,
         data_array: npt.NDArray,
         mask_array: npt.NDArray,
-<<<<<<< HEAD
-        distance_threshold: Union[float, Tuple[float, float]],
-        data_type: DataType,
-        allow_self_neighbor: bool = False,
-        **kwargs: Any,
-    ) -> npt.NDArray:
-        """Impute the missing value at the given row and column using doubly robust method.
-
-        Args:
-        ----
-            row (int): Row index
-            column (int): Column index
-            data_array (npt.NDArray): Data matrix
-            mask_array (npt.NDArray): Mask matrix
-            distance_threshold (float or Tuple[float, float]): Distance threshold for nearest neighbors
-            or a tuple of (row_threshold, col_threshold) for row and column respectively.
-            data_type (DataType): Data type to use (e.g. scalars, distributions)
-            allow_self_neighbor (bool): Whether to allow self-neighbor. Defaults to False.
-            **kwargs (Any): Additional keyword arguments
-
-        """
-        if self.gamma is None and "gamma" not in kwargs:
-            raise TypeError(
-                "AutoEstimator.impute() missing 1 required keyword-only argument: 'gamma'"
-            )
-        gamma = self.gamma if self.gamma else kwargs.pop("gamma")
-
-        if isinstance(distance_threshold, tuple):
-            distance_threshold_row = distance_threshold[0]
-            distance_threshold_col = distance_threshold[1]
-        else:
-            distance_threshold_row = distance_threshold
-            distance_threshold_col = distance_threshold
-
-        with warnings.catch_warnings():
-            warnings.simplefilter("ignore", category=RuntimeWarning)
-            self._calculate_distances(row, column, data_array, mask_array, data_type)
-            all_dists = np.copy(self.row_distances[row])
-            # Exclude the target column
-            if not allow_self_neighbor:
-                all_dists[:, column] = np.nan
-            row_dists = np.nanmean(all_dists, axis=1)
-            if not mask_array[row, column] and not allow_self_neighbor:
-                row_dists[row] = np.inf  # Exclude the target row
-            # Exclude the target row
-            all_dists = np.copy(self.col_distances[column])
-            if not allow_self_neighbor:
-                all_dists[row, :] = np.nan
-            col_dists = np.nanmean(all_dists, axis=0)
-            if not mask_array[row, column] and not allow_self_neighbor:
-                col_dists[column] = np.inf  # Exclude the target col
-
-        # Find the row nearest neighbors indexes
-        row_nearest_neighbors = np.nonzero(row_dists <= distance_threshold_row)[0]
-
-        # Find the col nearest neighbors indexes
-        col_nearest_neighbors = np.nonzero(col_dists <= distance_threshold_col)[0]
-
-        # for unobserved col and row neighbors, construct Z_tilde
-        col_z_tilde = np.zeros(len(col_nearest_neighbors))
-        row_z_tilde = np.zeros(len(row_nearest_neighbors))
-
-        col_obs_mask = mask_array[row, col_nearest_neighbors]
-        f_col_obs_mask = self.f(col_obs_mask)
-        col_z_tilde[col_obs_mask == 1] = col_nearest_neighbors[col_obs_mask == 1]
-        # take mean across entire (obs) column if col neighbor is unobserved
-        col_z_tilde[col_obs_mask == 0] = np.mean(data_array[mask_array[:, column] == 1, col_obs_mask == 0], axis = 0)
-
-        row_obs_mask = mask_array[row_nearest_neighbors, column]
-        f_row_obs_mask = self.f(row_obs_mask)
-        row_z_tilde[row_obs_mask == 1] = row_nearest_neighbors[row_obs_mask == 1]
-        # take mean across entire (obs) row if row neighbor is unobserved
-        row_z_tilde[row_obs_mask == 0] = np.mean(data_array[row_obs_mask == 0, mask_array[row_nearest_neighbors, column] == 1], axis = 1)
-
-        row_z_tilde = self.g(row_z_tilde)
-        col_z_tilde = self.g(col_z_tilde)
-        # numerator is col_z_tilde + row_z_tilde + intersection
-        j_inds, s_inds = np.meshgrid(
-            row_nearest_neighbors, col_nearest_neighbors, indexing="ij"
-        )
-        mask_js = mask_array[j_inds, s_inds]
-        data_js = data_array[j_inds, s_inds]
-        # this should be: len(row_nn) + len(col_nn) => row_nn x col_nn. Then mask_js is also row_nn x col_nn 
-        tot_mask = f_row_obs_mask + f_col_obs_mask.T + mask_js 
-        
-        # z est is addition of Z_tilde_row, Z_tilde_col, and intersection (same broadcast as mask)
-        z_est = row_z_tilde + col_z_tilde.T + data_js
-
-        z_numerator = np.nansum(tot_mask * z_est)
-        z_denominator = np.nansum(tot_mask)
-
-        if z_denominator == 0:
-            logger.log(
-                logging.WARNING,
-                "Warning: Cannot divide by zero in AutoEstimator imputation. Returning np.nan.",
-            )
-            return np.array(np.nan)
-        return z_numerator / z_denominator
-
-
-    def _calculate_distances(
-        self,
-        row: int,
-        col: int,
-        data_array: npt.NDArray,
-        mask_array: npt.NDArray,
-        data_type: DataType,
-    ) -> None:
-        """Sets the distances for the imputer.
-        Sets the distances as a class attribute, so returns nothing.
-
-        Args:
-            row (int): Row index
-            col (int): Column index
-            data_array (npt.NDArray): Data matrix
-            mask_array (npt.NDArray): Mask matrix
-            data_type (DataType): Data type to use (e.g. scalars, distributions)
-
-        """
-        data_shape = data_array.shape
-        n_rows = data_shape[0]
-        n_cols = data_shape[1]
-
-        if row not in self.row_distances:
-            # Calculate distances between rows
-            row_dists = np.zeros((n_rows, n_cols))
-
-            for i in range(n_rows):
-                # Get columns observed in both row i and row
-                overlap_columns = np.logical_and(mask_array[row], mask_array[i])
-
-                if not np.any(overlap_columns):
-                    row_dists[i, :] = np.nan
-                    continue
-
-                # Calculate distance between rows
-                for j in range(n_cols):
-                    if not overlap_columns[
-                        j
-                    ]:  # Skip missing values and the target column
-                        row_dists[i, j] = np.nan
-                    else:
-                        row_dists[i, j] = data_type.distance(
-                            data_array[row, j], data_array[i, j]
-                        )
-            self.row_distances[row] = row_dists
-            # self.row_distances[row][row] = np.inf  # Exclude the row itself
-
-        if col not in self.col_distances:
-            # Calculate distances between columns
-            col_dists = np.zeros((n_rows, n_cols))
-
-            for j in range(n_cols):
-                # Get rows observed in both row i and row
-                overlap_columns = np.logical_and(mask_array[:, col], mask_array[:, j])
-
-                if not np.any(overlap_columns):
-                    col_dists[:, j] = np.nan
-                    continue
-
-                # Calculate distance between columns
-                for i in range(n_rows):
-                    if not overlap_columns[
-                        i
-                    ]:  # Skip missing values and the target column
-                        col_dists[i, j] = np.nan
-                    else:
-                        col_dists[i, j] = data_type.distance(
-                            data_array[i, col], data_array[i, j]
-                        )
-            self.col_distances[col] = col_dists
-            # self.col_distances[col][col] = np.inf
-=======
         data_type: DataType,
     ) -> npt.NDArray:
         """Imputes one specific value using the Star NN method."""
@@ -868,6 +675,7 @@
         mask_array: npt.NDArray,
         distance_threshold: Union[float, Tuple[float, float]],  # unused
         data_type: DataType,
+        **kwargs: Any,
     ) -> npt.NDArray:
         """Impute the missing value at the given row and column.
 
@@ -934,4 +742,194 @@
                 row_distances[i, j] /= np.sum(overlap_cols)
                 row_distances[j, i] = row_distances[i, j]
         self.row_distances = row_distances
->>>>>>> c8430ac3
+
+
+
+class AutoEstimator(EstimationMethod):
+    """Estimate the missing entry using "Auto-NN" idea (Kyuseong Choi)."""
+
+    def __init__(self):
+        self.row_distances = dict()
+        self.col_distances = dict()
+        # insert default f and g functions
+        self.f = lambda x: x
+        self.g = lambda x: x 
+        self.gamma = 1.0
+
+    def impute(
+        self,
+        row: int,
+        column: int,
+        data_array: npt.NDArray,
+        mask_array: npt.NDArray,
+        distance_threshold: Union[float, Tuple[float, float]],
+        data_type: DataType,
+        allow_self_neighbor: bool = False,
+        **kwargs: Any,
+    ) -> npt.NDArray:
+        """Impute the missing value at the given row and column using doubly robust method.
+
+        Args:
+        ----
+            row (int): Row index
+            column (int): Column index
+            data_array (npt.NDArray): Data matrix
+            mask_array (npt.NDArray): Mask matrix
+            distance_threshold (float or Tuple[float, float]): Distance threshold for nearest neighbors
+            or a tuple of (row_threshold, col_threshold) for row and column respectively.
+            data_type (DataType): Data type to use (e.g. scalars, distributions)
+            allow_self_neighbor (bool): Whether to allow self-neighbor. Defaults to False.
+            **kwargs (Any): Additional keyword arguments
+
+        """
+        if self.gamma is None and "gamma" not in kwargs:
+            raise TypeError(
+                "AutoEstimator.impute() missing 1 required keyword-only argument: 'gamma'"
+            )
+        gamma = self.gamma if self.gamma else kwargs.pop("gamma")
+
+        if isinstance(distance_threshold, tuple):
+            distance_threshold_row = distance_threshold[0]
+            distance_threshold_col = distance_threshold[1]
+        else:
+            distance_threshold_row = distance_threshold
+            distance_threshold_col = distance_threshold
+
+        with warnings.catch_warnings():
+            warnings.simplefilter("ignore", category=RuntimeWarning)
+            self._calculate_distances(row, column, data_array, mask_array, data_type)
+            all_dists = np.copy(self.row_distances[row])
+            # Exclude the target column
+            if not allow_self_neighbor:
+                all_dists[:, column] = np.nan
+            row_dists = np.nanmean(all_dists, axis=1)
+            if not mask_array[row, column] and not allow_self_neighbor:
+                row_dists[row] = np.inf  # Exclude the target row
+            # Exclude the target row
+            all_dists = np.copy(self.col_distances[column])
+            if not allow_self_neighbor:
+                all_dists[row, :] = np.nan
+            col_dists = np.nanmean(all_dists, axis=0)
+            if not mask_array[row, column] and not allow_self_neighbor:
+                col_dists[column] = np.inf  # Exclude the target col
+
+        # Find the row nearest neighbors indexes
+        row_nearest_neighbors = np.nonzero(row_dists <= distance_threshold_row)[0]
+
+        # Find the col nearest neighbors indexes
+        col_nearest_neighbors = np.nonzero(col_dists <= distance_threshold_col)[0]
+
+        # for unobserved col and row neighbors, construct Z_tilde
+        col_z_tilde = np.zeros(len(col_nearest_neighbors))
+        row_z_tilde = np.zeros(len(row_nearest_neighbors))
+
+        col_obs_mask = mask_array[row, col_nearest_neighbors]
+        f_col_obs_mask = self.f(col_obs_mask)
+        col_z_tilde[col_obs_mask == 1] = col_nearest_neighbors[col_obs_mask == 1]
+        # take mean across entire (obs) column if col neighbor is unobserved
+        col_z_tilde[col_obs_mask == 0] = np.mean(data_array[mask_array[:, column] == 1, col_obs_mask == 0], axis = 0)
+
+        row_obs_mask = mask_array[row_nearest_neighbors, column]
+        f_row_obs_mask = self.f(row_obs_mask)
+        row_z_tilde[row_obs_mask == 1] = row_nearest_neighbors[row_obs_mask == 1]
+        # take mean across entire (obs) row if row neighbor is unobserved
+        row_z_tilde[row_obs_mask == 0] = np.mean(data_array[row_obs_mask == 0, mask_array[row_nearest_neighbors, column] == 1], axis = 1)
+
+        row_z_tilde = self.g(row_z_tilde)
+        col_z_tilde = self.g(col_z_tilde)
+        # numerator is col_z_tilde + row_z_tilde + intersection
+        j_inds, s_inds = np.meshgrid(
+            row_nearest_neighbors, col_nearest_neighbors, indexing="ij"
+        )
+        mask_js = mask_array[j_inds, s_inds]
+        data_js = data_array[j_inds, s_inds]
+        # this should be: len(row_nn) + len(col_nn) => row_nn x col_nn. Then mask_js is also row_nn x col_nn 
+        tot_mask = f_row_obs_mask + f_col_obs_mask.T + mask_js 
+        
+        # z est is addition of Z_tilde_row, Z_tilde_col, and intersection (same broadcast as mask)
+        z_est = row_z_tilde + col_z_tilde.T + data_js
+
+        z_numerator = np.nansum(tot_mask * z_est)
+        z_denominator = np.nansum(tot_mask)
+
+        if z_denominator == 0:
+            logger.log(
+                logging.WARNING,
+                "Warning: Cannot divide by zero in AutoEstimator imputation. Returning np.nan.",
+            )
+            return np.array(np.nan)
+        return z_numerator / z_denominator
+
+
+    def _calculate_distances(
+        self,
+        row: int,
+        col: int,
+        data_array: npt.NDArray,
+        mask_array: npt.NDArray,
+        data_type: DataType,
+    ) -> None:
+        """Sets the distances for the imputer.
+        Sets the distances as a class attribute, so returns nothing.
+
+        Args:
+            row (int): Row index
+            col (int): Column index
+            data_array (npt.NDArray): Data matrix
+            mask_array (npt.NDArray): Mask matrix
+            data_type (DataType): Data type to use (e.g. scalars, distributions)
+
+        """
+        data_shape = data_array.shape
+        n_rows = data_shape[0]
+        n_cols = data_shape[1]
+
+        if row not in self.row_distances:
+            # Calculate distances between rows
+            row_dists = np.zeros((n_rows, n_cols))
+
+            for i in range(n_rows):
+                # Get columns observed in both row i and row
+                overlap_columns = np.logical_and(mask_array[row], mask_array[i])
+
+                if not np.any(overlap_columns):
+                    row_dists[i, :] = np.nan
+                    continue
+
+                # Calculate distance between rows
+                for j in range(n_cols):
+                    if not overlap_columns[
+                        j
+                    ]:  # Skip missing values and the target column
+                        row_dists[i, j] = np.nan
+                    else:
+                        row_dists[i, j] = data_type.distance(
+                            data_array[row, j], data_array[i, j]
+                        )
+            self.row_distances[row] = row_dists
+            # self.row_distances[row][row] = np.inf  # Exclude the row itself
+
+        if col not in self.col_distances:
+            # Calculate distances between columns
+            col_dists = np.zeros((n_rows, n_cols))
+
+            for j in range(n_cols):
+                # Get rows observed in both row i and row
+                overlap_columns = np.logical_and(mask_array[:, col], mask_array[:, j])
+
+                if not np.any(overlap_columns):
+                    col_dists[:, j] = np.nan
+                    continue
+
+                # Calculate distance between columns
+                for i in range(n_rows):
+                    if not overlap_columns[
+                        i
+                    ]:  # Skip missing values and the target column
+                        col_dists[i, j] = np.nan
+                    else:
+                        col_dists[i, j] = data_type.distance(
+                            data_array[i, col], data_array[i, j]
+                        )
+            self.col_distances[col] = col_dists
+            # self.col_distances[col][col] = np.inf