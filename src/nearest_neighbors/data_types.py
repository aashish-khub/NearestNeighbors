from .nnimputer import DataType
import numpy.typing as npt
from typing import Any, Callable
import numpy as np


class Scalar(DataType):
    """Data type for scalars."""

    def distance(self, obj1: float, obj2: float) -> float:
        """Calculate the distance between two scalars.

        Args:
            obj1 (float): Scalar 1
            obj2 (float): Scalar 2

        Returns:
            float: Distance between the two scalars

        """
        return (obj1 - obj2) ** 2

    def average(self, object_list: npt.NDArray[Any]) -> Any:
        """Calculate the average of a list of scalars.

        Args:
            object_list (list[Any]): List of scalars

        Returns:
            Any: Average of the scalars

        """
        return np.mean(object_list)


<<<<<<< HEAD
class DistributionKernelMMD(DataType):
    """Data type for distributions using Kernel MMD."""

    def __init__(self, kernel: str):
        """Initialize the distribution data type with a kernel.

        Args:
            kernel (str): Kernel to use for the MMD

        """
        supported_kernels = ["linear", "square", "exponential"]

        if kernel not in supported_kernels:
            raise ValueError(
                f"Kernel {kernel} is not supported. Supported kernels are {supported_kernels}"
            )

        self.kernel = kernel

    def distance(self, obj1: npt.NDArray, obj2: npt.NDArray) -> float:
        """Calculate the distance between two distributions using Kernel MMD.

        Args:
            obj1 (npt.NDArray): (n, d) array of n samples of dimension d
            obj2 (npt.NDArray): (m, d) array of m samples of dimension d

        Returns:
            float: U-statistic of the squared MMD distance between the two distributions

        """
        m = obj1.shape[0]
        n = obj2.shape[0]

        assert obj1.shape[1] == obj2.shape[1]

        XX = np.matmul(obj1, np.transpose(obj1))  # m by m matrix with x_i^Tx_j
        YY = np.matmul(obj2, np.transpose(obj2))  # n by n matrix with y_i^Ty_j
        XY = np.matmul(obj1, np.transpose(obj2))  # m by n matrix with x_i^Ty_j

        if self.kernel == "linear":
            kXX, kYY, kXY = XX, YY, XY
        elif self.kernel == "square":
            kXX, kYY, kXY = (
                (XX + np.ones((m, m))) ** 2,
                (YY + np.ones((n, n))) ** 2,
                (XY + np.ones((m, n))) ** 2,
            )
        elif self.kernel == "exponential":
            dXX_mm = np.vstack(
                (np.diag(XX),) * m
            )  # m*m matrix : each row is the diagonal x_i^Tx_i
            dYY_nn = np.vstack(
                (np.diag(YY),) * n
            )  # n*n matrix : each row is the diagonal y_i^Ty_i
            dXX_mn = np.vstack(
                (np.diag(XX),) * n
            ).transpose()  # m*n matrix : each row is the diagonal x_i^Tx_i
            dYY_mn = np.vstack(
                (np.diag(YY),) * m
            )  # m*n matrix : each row is the diagonal y_i^Ty_i

            kXX = np.exp(-0.5 * (dXX_mm + dXX_mm.transpose() - 2 * XX))
            kYY = np.exp(-0.5 * (dYY_nn + dYY_nn.transpose() - 2 * YY))
            kXY = np.exp(-0.5 * (dXX_mn + dYY_mn - 2 * XY))
        else:
            raise ValueError(f"Unknown kernel type: {self.kernel}")

        val = (
            (kXX.sum() - np.diag(kXX).sum()) / (m * (m - 1))
            + (kYY.sum() - np.diag(kYY).sum()) / (n * (n - 1))
            - 2 * kXY.sum() / (n * m)
        )
        if val < 0:
            val = 0

        return val

    def average(self, object_list: npt.NDArray) -> npt.NDArray:
        """Calculate the average of a list of distributions.

        Args:
            object_list (npt.NDArray[npt.NDArray]): List of distributions

        Returns:
            npt.NDArray: Average of the distributions
            (Returns is a mixture of vectors regardless of the kernel)

        """
        # Convert to list of arrays before using vstack
        arrays_to_stack = [arr for arr in object_list.flatten()]
        mixture = np.vstack(arrays_to_stack)
        return mixture
=======
class DistributionWassersteinSamples(DataType):
    """Data type for distributions using Wasserstein distance
    where distributions are made with samples with the same number of samples.
    """

    def distance(self, obj1: npt.NDArray, obj2: npt.NDArray) -> float:
        """Calculate the Wasserstein distance between two distributions
        with the same number of samples.

        obj1 and obj2 should be 1-dimensional numpy arrays that represent
        empirical distributions.

        Args:
            obj1 (npt.NDArray): Distribution 1
            obj2 (npt.NDArray): Distribution 2

        Returns:
            float: Wasserstein distance between the two distributions

        """
        if len(obj1) != len(obj2):
            raise ValueError("Distributions must have the same number of samples")

        return float(np.mean(np.sum((np.sort(obj1) - np.sort(obj2)) ** 2)))

    def average(self, object_list: npt.NDArray[Any]) -> npt.NDArray:
        """Calculate the average of a list of distributions with the same
        number of samples.

        Args:
            object_list (npt.NDArray[Any]): List of distributions

        Returns:
            np.ndarray: Average of the distributions

        """
        return np.mean(np.sort(object_list, axis=1), axis=0)


class DistributionWassersteinQuantile(DataType):
    """Data type for distributions using Wasserstein distance
    where distributions are given by their quantile functions.
    """

    def empirical_quantile_function(
        self, samples: npt.NDArray
    ) -> Callable[[npt.NDArray], npt.NDArray]:
        """Create the quantile function of a distribution given samples.

        Args:
            samples (npt.NDArray): Samples of the distribution

        Returns:
            Callable[[npt.NDArray], npt.NDArray]: Quantile function of the distribution

        """
        samples_diff = np.concatenate(
            [np.array(samples[0]).reshape(1), np.diff(samples)]
        )

        def quantile_function(q: npt.NDArray) -> npt.NDArray:
            """Quantile function of the distribution.

            Args:
                q (npt.NDArray): Values between 0 and 1

            Returns:
                npt.NDArray: Quantile values

            """
            # Compute the empirical CDF values
            n = len(samples)
            cdf = np.arange(1, n + 1) / n
            # Use broadcasting to calculate the Heaviside contributions
            heaviside_matrix = np.heaviside(
                np.expand_dims(q, 1) - np.expand_dims(cdf, 0), 0.0
            )
            # Add a column of ones to the left of the Heaviside matrix
            first_col = np.ones(heaviside_matrix.shape[0]).reshape(-1, 1)
            heaviside_matrix = np.concatenate([first_col, heaviside_matrix], axis=1)
            # Remove the last column of Heaviside_matrix
            heaviside_matrix = heaviside_matrix[:, :-1]
            # Compute quantile values by summing contributions
            quantile_values = heaviside_matrix @ samples_diff

            return quantile_values

        return quantile_function

    def distance(
        self,
        obj1: Callable[[npt.NDArray], npt.NDArray],
        obj2: Callable[[npt.NDArray], npt.NDArray],
    ) -> float:
        """Calculate the Wasserstein distance between two distributions
        with the same number of samples.

        Args:
            obj1 (Callable[[npt.NDArray], npt.NDArray]): Distribution 1's quantile function
            obj2 (Callable[[npt.NDArray], npt.NDArray]): Distribution 2's quantile function

        Returns:
            float: Wasserstein distance between the two distributions

        """
        x = np.linspace(0, 1, 1000)
        return float(np.trapezoid((obj1(x) - obj2(x)) ** 2, x=x))
>>>>>>> 8f9e0a3d
<|MERGE_RESOLUTION|>--- conflicted
+++ resolved
@@ -33,7 +33,6 @@
         return np.mean(object_list)
 
 
-<<<<<<< HEAD
 class DistributionKernelMMD(DataType):
     """Data type for distributions using Kernel MMD."""
 
@@ -126,7 +125,8 @@
         arrays_to_stack = [arr for arr in object_list.flatten()]
         mixture = np.vstack(arrays_to_stack)
         return mixture
-=======
+
+      
 class DistributionWassersteinSamples(DataType):
     """Data type for distributions using Wasserstein distance
     where distributions are made with samples with the same number of samples.
@@ -233,5 +233,4 @@
 
         """
         x = np.linspace(0, 1, 1000)
-        return float(np.trapezoid((obj1(x) - obj2(x)) ** 2, x=x))
->>>>>>> 8f9e0a3d
+        return float(np.trapezoid((obj1(x) - obj2(x)) ** 2, x=x))