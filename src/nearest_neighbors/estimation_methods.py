--- conflicted
+++ resolved
@@ -584,7 +584,6 @@
 
 class StarNNEstimator(EstimationMethod):
     """Estimate the missing value using Star NN."""
-<<<<<<< HEAD
 
     def __init__(
         self,
@@ -735,8 +734,9 @@
             distance_threshold (Union[float, Tuple[float, float]]): Distance threshold (unused in this method).
             allow_self_neighbor (bool): Whether to allow self-neighbor. Defaults to False. (unused in this method)
             data_type (DataType): Data type providing methods for distance calculation and averaging.
+            allow_self_neighbor (bool): Whether to allow self-neighbor. Defaults to False. (unused in this method)
             **kwargs (Any): Additional keyword arguments.
-
+        
         Returns:
             npt.NDArray: Imputed value for the specified row and column.
 
@@ -794,193 +794,58 @@
         self.row_distances = row_distances
 
 
-=======
->>>>>>> f10661ef
-
-    def __init__(
-        self,
-        delta: float = 1,
-        noise_variance: Optional[
-            float
-        ] = None,  # this is a the new variable specific to this!
-        convergence_threshold: float = 1e-4,
-        max_iterations: int = 10,
-    ):
-        self.row_distances = np.array([])
-        self.noise_variance = noise_variance
-        self.convergence_threshold = convergence_threshold
-        self.max_iterations = max_iterations
-        self.delta = delta
-        self.estimated_signal_matrix = None  # these 2 are used to cache full matrix result since impute is 1 (r,c) at a time
-        self.delta_value_for_signal_matrix = None
-
-    def __str__(self):
-        return "StarNNEstimator"
-
-    def get_estimated_signal_matrix(self) -> npt.NDArray | None:
-        """Get the estimated signal matrix."""
-        sig_mat = self.estimated_signal_matrix
-        if sig_mat is not None:
-            return sig_mat
-        else:
-            raise ValueError(
-                "Estimated signal matrix is None. Please call impute first."
+
+class AutoEstimator(EstimationMethod):
+    """Estimate the missing entry using "Auto-NN" idea (Kyuseong Choi)."""
+
+    def __init__(self):
+        self.row_distances = dict()
+        self.col_distances = dict()
+        # insert default f and g functions
+        self.f = lambda x: x
+        self.g = lambda x: x 
+        self.gamma = 1.0
+
+    def impute(
+        self,
+        row: int,
+        column: int,
+        data_array: npt.NDArray,
+        mask_array: npt.NDArray,
+        distance_threshold: Union[float, Tuple[float, float]],
+        data_type: DataType,
+        allow_self_neighbor: bool = False,
+        **kwargs: Any,
+    ) -> npt.NDArray:
+        """Impute the missing value at the given row and column using doubly robust method.
+
+        Args:
+        ----
+            row (int): Row index
+            column (int): Column index
+            data_array (npt.NDArray): Data matrix
+            mask_array (npt.NDArray): Mask matrix
+            distance_threshold (float or Tuple[float, float]): Distance threshold for nearest neighbors
+            or a tuple of (row_threshold, col_threshold) for row and column respectively.
+            data_type (DataType): Data type to use (e.g. scalars, distributions)
+            allow_self_neighbor (bool): Whether to allow self-neighbor. Defaults to False.
+            **kwargs (Any): Additional keyword arguments
+
+        """
+        if self.gamma is None and "gamma" not in kwargs:
+            raise TypeError(
+                "AutoEstimator.impute() missing 1 required keyword-only argument: 'gamma'"
             )
-
-    def _impute_single_value_helper(
-        self,
-        row: int,
-        column: int,
-        data_array: npt.NDArray,
-        mask_array: npt.NDArray,
-        data_type: DataType,
-    ) -> npt.NDArray:
-        """Imputes one specific value using the Star NN method."""
-        n_rows, n_cols = data_array.shape
-        delta = self.delta / np.sqrt(n_rows)
-        print("delta: %s" % delta)  # TODO switch to logger.log
-        print("noise_variance: %s" % self.noise_variance)  # TODO switch to logger.log
-        if self.noise_variance is None:
-            noise_variance = np.var(data_array[mask_array == 1]) / 2
-            self.noise_variance = noise_variance
-        else:
-            noise_variance = self.noise_variance
-
-        observed_rows = np.where(mask_array[:, column] == 1)[0]
-        n_observed = len(observed_rows)
-        if n_observed == 0:
-            return np.array(np.nan)
-
-        with warnings.catch_warnings():
-            warnings.simplefilter("ignore", category=RuntimeWarning)
-            # Calculate distances between rows
-            if not self.row_distances.size:
-                self._calculate_distances(
-                    row, column, data_array, mask_array, data_type
-                )
-            row_distances = np.copy(self.row_distances)
-
-        row_distances = row_distances[row, observed_rows]
-        row_distances = np.where(observed_rows == row, 0, row_distances - 2 * noise_variance)
-        
-        row_dist_min = min(0, np.min(row_distances))
-        row_distances = np.where(observed_rows == row, 0, row_distances - row_dist_min)
-        
-        mean_distance = np.mean(row_distances)
-        dist_diff = row_distances - mean_distance
-        # print (noise_variance)
-        if noise_variance != 0:
-            weights = (1 / n_observed) - dist_diff / (
-                8 * noise_variance * np.log(1 / delta)
-            )
-        else:
-            weights = (1 / n_observed) - dist_diff / (8 * np.log(1 / delta))
-        sorted_weights = np.sort(weights)[::-1]
-        weight_sum = 0
-        u = 0
-        for k in range(n_observed):
-            weight_sum += sorted_weights[k]
-            u_new = (weight_sum - 1) / (k + 1)
-            if k == n_observed - 1 or sorted_weights[k + 1] <= u_new:
-                u = u_new
-                break
-        weights = np.maximum(0, weights - u)
-        # print("weights for row %d, column %d: %s" % (row, column, weights))
-        ret_val = np.sum(weights * data_array[observed_rows, column])
-        return ret_val
-
-    def _fit_full_matrix(
-        self,
-        data_array: npt.NDArray,
-        mask_array: npt.NDArray,
-        data_type: DataType,
-    ) -> np.ndarray:
-        n_rows, n_cols = data_array.shape
-        imputed_data = np.zeros_like(data_array)
-        for iter in range(self.max_iterations):
-            print("Iteration %d" % iter)  # TODO switch to logger.log
-            for i in range(n_rows):
-                for j in range(n_cols):
-                    imputed_data[i, j] = self._impute_single_value_helper(
-                        i, j, data_array, mask_array, data_type
-                    )
-            diff = imputed_data[mask_array == 1] - data_array[mask_array == 1]
-            diff = diff[~np.isnan(diff)]  # Remove any NaN values
-            if len(diff) > 0:
-                new_variance_estimate = np.var(diff)
-                if self.noise_variance is None:
-                    raise ValueError(
-                        "Noise variance is not set, which should not happen."
-                    )
-                if (
-                    abs(new_variance_estimate - self.noise_variance)
-                    / self.noise_variance
-                    < self.convergence_threshold
-                ):
-                    print(
-                        f"Converged after {iter + 1} iterations and final noise variance: {new_variance_estimate}"
-                    )
-                    self.noise_variance = new_variance_estimate
-                    break
-                self.noise_variance = new_variance_estimate
-        return imputed_data
-
-    def impute(
-        self,
-        row: int,
-        column: int,
-        data_array: npt.NDArray,
-        mask_array: npt.NDArray,
-        distance_threshold: Union[float, Tuple[float, float]],  # unused
-        data_type: DataType,
-        allow_self_neighbor: bool = False,
-        **kwargs: Any
-    ) -> npt.NDArray:
-        """Impute the missing value at the given row and column.
-
-        Args:
-            row (int): Row index of the missing value.
-            column (int): Column index of the missing value.
-            data_array (npt.NDArray): Data matrix containing observed and missing values.
-            mask_array (npt.NDArray): Boolean mask matrix indicating observed values.
-            distance_threshold (Union[float, Tuple[float, float]]): Distance threshold (unused in this method).
-            data_type (DataType): Data type providing methods for distance calculation and averaging.
-            allow_self_neighbor (bool): Whether to allow self-neighbor. Defaults to False. (unused in this method)
-            **kwargs (Any): Additional keyword arguments.
-        
-        Returns:
-            npt.NDArray: Imputed value for the specified row and column.
-
-        """
-        # full_converged_theta_hat = self.fit_full_matrix(data_array, mask_array, data_type, distance_threshold)
-        # cache it for this value of distance
-        # if (
-        #     self.estimated_signal_matrix is None
-        #     or self.delta_value_for_signal_matrix != distance_threshold
-        # ):
-        if self.estimated_signal_matrix is None:
-            estimated_signal_matrix = self._fit_full_matrix(
-                data_array,
-                mask_array,
-                data_type,
-            )
-<<<<<<< HEAD
         gamma = self.gamma if self.gamma else kwargs.pop("gamma")
         self.f = lambda x: (-gamma * 0.5 + 0.5) * x + (gamma *0.5 + 0.5) 
         self.g = lambda x: (-gamma * 0.5 + 0.5) * x
         if isinstance(distance_threshold, tuple):
             distance_threshold_row = distance_threshold[0]
             distance_threshold_col = distance_threshold[1]
-=======
-            self.estimated_signal_matrix = estimated_signal_matrix
->>>>>>> f10661ef
         else:
-            estimated_signal_matrix = self.estimated_signal_matrix
-            # self.c_value_for_full_converged_theta_hat = distance_threshold
-        # else:
-        #     estimated_signal_matrix = self.estimated_signal_matrix
-
-<<<<<<< HEAD
+            distance_threshold_row = distance_threshold
+            distance_threshold_col = distance_threshold
+
         with warnings.catch_warnings():
             warnings.simplefilter("ignore", category=RuntimeWarning)
             self._calculate_distances(row, column, data_array, mask_array, data_type)
@@ -1046,10 +911,6 @@
             return np.array(np.nan)
         return z_numerator / z_denominator
 
-=======
-        ret_val = estimated_signal_matrix[row, column]
-        return ret_val
->>>>>>> f10661ef
 
     def _calculate_distances(
         self,
@@ -1079,4 +940,68 @@
                     )
                 row_distances[i, j] /= np.sum(overlap_cols)
                 row_distances[j, i] = row_distances[i, j]
-        self.row_distances = row_distances+        self.row_distances = row_distances
+        """Sets the distances for the imputer.
+        Sets the distances as a class attribute, so returns nothing.
+
+        Args:
+            row (int): Row index
+            col (int): Column index
+            data_array (npt.NDArray): Data matrix
+            mask_array (npt.NDArray): Mask matrix
+            data_type (DataType): Data type to use (e.g. scalars, distributions)
+
+        """
+        data_shape = data_array.shape
+        n_rows = data_shape[0]
+        n_cols = data_shape[1]
+
+        if row not in self.row_distances:
+            # Calculate distances between rows
+            row_dists = np.zeros((n_rows, n_cols))
+
+            for i in range(n_rows):
+                # Get columns observed in both row i and row
+                overlap_columns = np.logical_and(mask_array[row], mask_array[i])
+
+                if not np.any(overlap_columns):
+                    row_dists[i, :] = np.nan
+                    continue
+
+                # Calculate distance between rows
+                for j in range(n_cols):
+                    if not overlap_columns[
+                        j
+                    ]:  # Skip missing values and the target column
+                        row_dists[i, j] = np.nan
+                    else:
+                        row_dists[i, j] = data_type.distance(
+                            data_array[row, j], data_array[i, j]
+                        )
+            self.row_distances[row] = row_dists
+            # self.row_distances[row][row] = np.inf  # Exclude the row itself
+
+        if col not in self.col_distances:
+            # Calculate distances between columns
+            col_dists = np.zeros((n_rows, n_cols))
+
+            for j in range(n_cols):
+                # Get rows observed in both row i and row
+                overlap_columns = np.logical_and(mask_array[:, col], mask_array[:, j])
+
+                if not np.any(overlap_columns):
+                    col_dists[:, j] = np.nan
+                    continue
+
+                # Calculate distance between columns
+                for i in range(n_rows):
+                    if not overlap_columns[
+                        i
+                    ]:  # Skip missing values and the target column
+                        col_dists[i, j] = np.nan
+                    else:
+                        col_dists[i, j] = data_type.distance(
+                            data_array[i, col], data_array[i, j]
+                        )
+            self.col_distances[col] = col_dists
+            # self.col_distances[col][col] = np.inf