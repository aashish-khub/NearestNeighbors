[build-system]
requires = ["setuptools", "wheel"]
build-backend = "setuptools.build_meta"

[project]
name = "nearest_neighbors"
requires-python = "==3.10.4"
description = ""
version = "0.1.0"
authors = [
    {name="Aashish Khubchandani", email="akk223@cornell.edu"},
    {name="Albert Gong", email="agong@cs.cornell.edu"},
    {name="Caleb Chin", email="ctc92@cornell.edu"},
    {name="Harshvardan Maskara", email="hm475@cornell.edu"},
    {name="Jacob Feitelberg", email="jef2182@columbia.edu"},
    {name="Kyuseong Choi", email="kc728@cornell.edu"},
    {name="Manit Paul", email="paulman@wharton.upenn.edu"},
    {name="Raaz Dwivedi", email="dwivedi@cornell.edu"},
    {name="Tathagata Sadhukhan", email="ts767@cornell.edu"},
]
readme = "README.md"
classifiers = [
    "Programming Language :: Python :: 3",
    "License :: OSI Approved :: MIT License",
    "Operating System :: OS Independent",
]

dependencies = [
    "numpy",
    "pandas",
    "matplotlib",
    "hyperopt",
    "pre-commit",
    "ruff",
    "pytest",
    "joblib",
    "wrds",
    "requests",
    "seaborn",
    "SyntheticControlMethods",
<<<<<<< HEAD
    "datasets",
=======
    "fancyimpute"
>>>>>>> e12aae04
]

[project.urls]
Homepage = "https://github.com/aashish-khub/NearestNeighbors"
Issues = "https://github.com/aashish-khub/NearestNeighbors/issues"
Repository = "https://github.com/aashish-khub/NearestNeighbors.git"

[tool.ruff]

exclude = [
    ".git",
    "__pycache__",
    "unconsolidated_code/*",
    "docs/*",
]

lint.ignore = [
    "ANN101",
    "ANN401",
    "N801",
    "E203",
    "E266",
    "E501",
    "E741",
    "N803",
    "N802",
    "N806",
    "D400",
    "D401",
    "D104", #temporary
    "D105",
    "D415",
    "D402",
    "D205",
    "D100",
    "D101",
    "D107",
    "D203",
    "D213",
    "ANN204",
    "ANN102",
]
lint.select = ["D", "E", "F", "N", "ANN"]
lint.fixable = [
    "A",
    "B",
    "C",
    "D",
    "E",
    "F",
    "G",
    "I",
    "N",
    "Q",
    "S",
    "T",
    "W",
    "ANN",
    "ARG",
    "BLE",
    "COM",
    "DJ",
    "DTZ",
    "EM",
    "ERA",
    "EXE",
    "FBT",
    "ICN",
    "INP",
    "ISC",
    "NPY",
    "PD",
    "PGH",
    "PIE",
    "PL",
    "PT",
    "PTH",
    "PYI",
    "RET",
    "RSE",
    "RUF",
    "SIM",
    "SLF",
    "TCH",
    "TID",
    "TRY",
    "UP",
    "YTT",
]
lint.unfixable = []

[tool.pyright]
venv = ".venv"
venvPath = "."
include = ["src"]
pythonVersion = "3.10.4"<|MERGE_RESOLUTION|>--- conflicted
+++ resolved
@@ -38,11 +38,8 @@
     "requests",
     "seaborn",
     "SyntheticControlMethods",
-<<<<<<< HEAD
+    "fancyimpute",
     "datasets",
-=======
-    "fancyimpute"
->>>>>>> e12aae04
 ]
 
 [project.urls]
