# from numpy._core.numerictypes import float
from .nnimputer import EstimationMethod, DataType
import numpy.typing as npt
import numpy as np
from typing import Union, Tuple, Any
import logging
import warnings
from typing import Optional
from .data_types import Scalar

logger = logging.getLogger(__name__)


class RowRowEstimator(EstimationMethod):
    """Estimate the missing value using row-row nearest neighbors."""

    def __init__(self, is_percentile: bool = True):
        """Initialize the row-row estimator.

        Args:
            is_percentile (bool): Whether to use percentile-based threshold. Defaults to True.

        """
        super().__init__(is_percentile)
        self.row_distances = dict()

    def __str__(self):
        return "RowRowEstimator"

    def impute(
        self,
        row: int,
        column: int,
        data_array: npt.NDArray,
        mask_array: npt.NDArray,
        distance_threshold: Union[float, Tuple[float, float]],
        data_type: DataType,
        allow_self_neighbor: bool = False,
        **kwargs: Any,
    ) -> npt.NDArray:
        """Impute the missing value at the given row and column.

        Args:
            row (int): Row index
            column (int): Column index
            data_array (npt.NDArray): Data matrix
            mask_array (npt.NDArray): Mask matrix
            distance_threshold (float): Distance threshold for nearest neighbors
            data_type (DataType): Data type to use (e.g. scalars, distributions)
            allow_self_neighbor (bool): Whether to allow self-neighbor. Defaults to False.
            **kwargs (Any): Additional keyword arguments

        Returns:
            npt.NDArray: Imputed value

        """
        with warnings.catch_warnings():
            warnings.simplefilter("ignore", category=RuntimeWarning)
            # Calculate distances between rows
            self._calculate_distances(row, column, data_array, mask_array, data_type)
            all_dists = np.copy(self.row_distances[row])
            # Exclude the target column
            if not allow_self_neighbor:
                all_dists[:, column] = np.nan
            row_dists = np.nanmean(all_dists, axis=1)
            if self.is_percentile:
                # NOTE: we assume eta_row and eta_col are in [0, 1] in this case
                quantile_row_dists = row_dists[
                    ~np.isnan(row_dists) & (row_dists != np.inf)
                ]
                if quantile_row_dists.size == 0:
                    # No valid distances, return np.nan
                    eta_row = np.nan
                else:
                    eta_row = np.quantile(quantile_row_dists, distance_threshold)
            else:
                eta_row = distance_threshold

            # Find the nearest neighbors indexes
            nearest_neighbors = np.where(row_dists <= eta_row)[0]
            # Apply mask_array to data_array
            masked_data_array = np.copy(data_array)
            masked_data_array[mask_array == 0] = np.nan

        # NOTE: this code block will never be called since the target row
        # is always a nearest neighbor
        if len(nearest_neighbors) == 0:
            # return np.array(np.nan)
            # NOTE: implement the base case described by Eq. 11 in
            # "Counterfactual Inference for Sequential Experiments".
            if mask_array[row, column]:
                # return the observed outcome
                return data_array[row, column]
            else:
                # return the average of all observed outcomes corresponding
                # to treatment 1 at time t.
                return data_type.average(masked_data_array[:, column])

        # Calculate the average of the nearest neighbors
        nearest_neighbors_data = masked_data_array[nearest_neighbors, column]
        return data_type.average(nearest_neighbors_data)

    def _calculate_distances(
        self,
        row: int,
        col: int,
        data_array: npt.NDArray,
        mask_array: npt.NDArray,
        data_type: DataType,
    ) -> None:
        """Sets the distances for the imputer.
        Sets the distances as a class attribute, so returns nothing.

        Args:
            row (int): Row index
            col (int): Column index
            data_array (npt.NDArray): Data matrix
            mask_array (npt.NDArray): Mask matrix
            data_type (DataType): Data type to use (e.g. scalars, distributions)

        """
        data_shape = data_array.shape
        n_rows = data_shape[0]
        n_cols = data_shape[1]

        if row in self.row_distances:
            return

        # Calculate distances between rows
        row_dists = np.zeros((n_rows, n_cols))
        # Scalar optimization with vectorized operations instead of loops
        if isinstance(data_type, Scalar):
            # Determine overlap columns for any pairwise rows
            overlap_columns_mask = np.logical_and(
                np.tile(mask_array[row], (n_rows, 1)), mask_array
            )
            row_big_matrix = np.tile(data_array[row], (n_rows, 1))
            row_dists = np.power(data_array - row_big_matrix, 2).astype(np.float64)
            # We need the row dists as a float matrix to use np.nanmean
            row_dists[~overlap_columns_mask] = np.nan
            self.row_distances[row] = row_dists
            return

        for i in range(n_rows):
            # Get columns observed in both row i and row
            overlap_columns = np.logical_and(mask_array[row], mask_array[i])

            if not np.any(overlap_columns):
                row_dists[i, :] = np.nan
                continue

            # Calculate distance between rows
            for j in range(n_cols):
                if not overlap_columns[j]:  # Skip missing values and the target column
                    row_dists[i, j] = np.nan
                else:
                    row_dists[i, j] = data_type.distance(
                        data_array[row, j], data_array[i, j]
                    )
        self.row_distances[row] = row_dists


class ColColEstimator(EstimationMethod):
    """Estimate the missing value using column-column nearest neighbors."""

    def __init__(self, is_percentile: bool = True):
        """Initialize the column-column estimator.

        Args:
            is_percentile (bool): Whether to use percentile-based threshold. Defaults to True.

        """
        self.estimator = RowRowEstimator(is_percentile=is_percentile)
        # use the same logic as RowRowEstimator but transposed
        # save the distances

    def __str__(self):
        return "ColColEstimator"

    def impute(
        self,
        row: int,
        column: int,
        data_array: npt.NDArray,
        mask_array: npt.NDArray,
        distance_threshold: Union[float, Tuple[float, float]],
        data_type: DataType,
        allow_self_neighbor: bool = False,
        **kwargs: Any,
    ) -> npt.NDArray:
        """Impute the missing value at the given row and column.

        Args:
            row (int): Row index
            column (int): Column index
            data_array (npt.NDArray): Data matrix
            mask_array (npt.NDArray): Mask matrix
            distance_threshold (float): Distance threshold for nearest neighbors
            data_type (DataType): Data type to use (e.g. scalars, distributions)
            allow_self_neighbor (bool): Whether to allow self-neighbor. Defaults to False.
            **kwargs (Any): Additional keyword arguments

        Returns:
            npt.NDArray: Imputed value

        """
        data_transposed = np.swapaxes(data_array, 0, 1)
        mask_transposed = np.swapaxes(mask_array, 0, 1)

        return self.estimator.impute(
            column,
            row,
            data_transposed,
            mask_transposed,
            distance_threshold,
            data_type,
            allow_self_neighbor,
        )

    def _calculate_distances(
        self,
        row: int,
        col: int,
        data_array: npt.NDArray,
        mask_array: npt.NDArray,
        data_type: DataType,
    ) -> None:
        """Sets the distances for the imputer.
        Sets the distances as a class attribute, so returns nothing.

        Args:
            row (int): Row index
            col (int): Column index
            data_array (npt.NDArray): Data matrix
            mask_array (npt.NDArray): Mask matrix
            data_type (DataType): Data type to use (e.g. scalars, distributions)

        """
        # We use the RowRow Estimator to calculate the distances
        pass


class DREstimator(EstimationMethod):
    """Estimate the missing entry using doubly robust nearest neighbors."""

    def __init__(self, is_percentile: bool = True):
        """Initialize the doubly robust estimator.

        Args:
            is_percentile (bool): Whether to use percentile-based threshold. Defaults to True.

        """
        super().__init__(is_percentile)
        self.row_distances = dict()
        self.col_distances = dict()

    def impute(
        self,
        row: int,
        column: int,
        data_array: npt.NDArray,
        mask_array: npt.NDArray,
        distance_threshold: Union[float, Tuple[float, float]],
        data_type: DataType,
        allow_self_neighbor: bool = False,
        **kwargs: Any,
    ) -> npt.NDArray:
        """Impute the missing value at the given row and column using doubly robust method.

        Args:
        ----
            row (int): Row index
            column (int): Column index
            data_array (npt.NDArray): Data matrix
            mask_array (npt.NDArray): Mask matrix
            distance_threshold (float or Tuple[float, float]): Distance threshold for nearest neighbors
            or a tuple of (row_threshold, col_threshold) for row and column respectively.
            data_type (DataType): Data type to use (e.g. scalars, distributions)
            allow_self_neighbor (bool): Whether to allow self-neighbor. Defaults to False.
            **kwargs (Any): Additional keyword arguments

        """
        with warnings.catch_warnings():
            warnings.simplefilter("ignore", category=RuntimeWarning)
            self._calculate_distances(row, column, data_array, mask_array, data_type)
            all_dists = np.copy(self.row_distances[row])
            # Exclude the target column
            if not allow_self_neighbor:
                all_dists[:, column] = np.nan
            row_dists = np.nanmean(all_dists, axis=1)
            if not mask_array[row, column] and not allow_self_neighbor:
                row_dists[row] = np.inf  # Exclude the target row
            # Exclude the target row
            all_dists = np.copy(self.col_distances[column])
            if not allow_self_neighbor:
                all_dists[row, :] = np.nan
            col_dists = np.nanmean(all_dists, axis=0)
            if not mask_array[row, column] and not allow_self_neighbor:
                col_dists[column] = np.inf  # Exclude the target col

        if isinstance(distance_threshold, tuple):
            eta_row = distance_threshold[0]
            eta_col = distance_threshold[1]
        else:
            eta_row = distance_threshold
            eta_col = distance_threshold
        if self.is_percentile:
            # NOTE: we assume eta_row and eta_col are in [0, 1] in this case
            quantile_row_dists = row_dists[~np.isnan(row_dists) & (row_dists != np.inf)]
            quantile_col_dists = col_dists[~np.isnan(col_dists) & (col_dists != np.inf)]
            if quantile_row_dists.size == 0:
                # No valid distances, return np.nan
                eta_row = np.nan
            else:
                eta_row = np.quantile(quantile_row_dists, eta_row)
            if quantile_col_dists.size == 0:
                # No valid distances, return np.nan
                eta_col = np.nan
            else:
                eta_col = np.quantile(quantile_col_dists, eta_col)

        # Find the row nearest neighbors indexes
        row_nearest_neighbors = np.nonzero(row_dists <= eta_row)[0]

        # Find the col nearest neighbors indexes
        col_nearest_neighbors = np.nonzero(col_dists <= eta_col)[0]

        # neighbors can only be used if they are observed
        row_nearest_neighbors = row_nearest_neighbors[
            mask_array[row_nearest_neighbors, column] == 1
        ]
        col_nearest_neighbors = col_nearest_neighbors[
            mask_array[row, col_nearest_neighbors] == 1
        ]

        # Use doubly robust nearest neighbors to combine row and col
        y_itprime = data_array[row, col_nearest_neighbors]
        y_jt = data_array[row_nearest_neighbors, column]

        if len(y_itprime) == 0 and len(y_jt) == 0:
            return np.array(np.nan)

        # get intersecting entries
        j_inds, tprime_inds = np.meshgrid(
            row_nearest_neighbors, col_nearest_neighbors, indexing="ij"
        )

        y_jtprime = data_array[j_inds, tprime_inds]
        mask_jtprime = mask_array[j_inds, tprime_inds]

        # nonzero gets all indices of the mask that are 1
        intersec_inds = np.nonzero(mask_jtprime == 1)

        y_itprime_inter = y_itprime[
            intersec_inds[1]
        ]  # this is a array of column values for all intersecting triplets
        y_jt_inter = y_jt[
            intersec_inds[0]
        ]  # this is a array of row values for all intersecting triplets
        # note: defaults to rownn if no intersection -> should default to ts-nn instead?
        if len(y_itprime_inter) == 0 or len(y_jt_inter) == 0:
            return np.array(
                data_type.average(y_jt)
                if len(y_jt) > 0
                else data_type.average(y_itprime)
            )
        sum_y = y_itprime_inter + y_jt_inter - y_jtprime[intersec_inds]
        avg = data_type.average(sum_y)
        return avg

    def _calculate_distances(
        self,
        row: int,
        col: int,
        data_array: npt.NDArray,
        mask_array: npt.NDArray,
        data_type: DataType,
    ) -> None:
        """Sets the distances for the imputer.
        Sets the distances as a class attribute, so returns nothing.

        Args:
            row (int): Row index
            col (int): Column index
            data_array (npt.NDArray): Data matrix
            mask_array (npt.NDArray): Mask matrix
            data_type (DataType): Data type to use (e.g. scalars, distributions)

        """
        data_shape = data_array.shape
        n_rows = data_shape[0]
        n_cols = data_shape[1]

        if row not in self.row_distances:
            # Calculate distances between rows
            row_dists = np.zeros((n_rows, n_cols))

            # Scalar optimization with vectorized operations instead of loops
            if isinstance(data_type, Scalar):
                # Determine overlap columns for any pairwise rows
                overlap_columns_mask = np.logical_and(
                    np.tile(mask_array[row], (n_rows, 1)), mask_array
                )
                row_big_matrix = np.tile(data_array[row], (n_rows, 1))
                row_dists = np.power(data_array - row_big_matrix, 2).astype(np.float64)
                # We need the row dists as a float matrix to use np.nanmean
                row_dists[~overlap_columns_mask] = np.nan
            else:
                for i in range(n_rows):
                    # Get columns observed in both row i and row
                    overlap_columns = np.logical_and(mask_array[row], mask_array[i])

                    if not np.any(overlap_columns):
                        row_dists[i, :] = np.nan
                        continue

                    # Calculate distance between rows
                    for j in range(n_cols):
                        if not overlap_columns[
                            j
                        ]:  # Skip missing values and the target column
                            row_dists[i, j] = np.nan
                        else:
                            row_dists[i, j] = data_type.distance(
                                data_array[row, j], data_array[i, j]
                            )
            self.row_distances[row] = row_dists
            # self.row_distances[row][row] = np.inf  # Exclude the row itself

        if col not in self.col_distances:
            # Calculate distances between columns
            col_dists = np.zeros((n_rows, n_cols))

            # Scalar optimization with vectorized operations instead of loops
            if isinstance(data_type, Scalar):
                # Determine overlap columns for any pairwise rows
                overlap_columns_mask = np.logical_and(
                    np.tile(mask_array[:, col].reshape(-1, 1), (1, n_cols)), mask_array
                )
                row_big_matrix = np.tile(data_array[:, col].reshape(-1, 1), (1, n_cols))
                col_dists = np.power(data_array - row_big_matrix, 2).astype(np.float64)
                # We need the col dists as a float matrix to use np.nanmean
                col_dists[~overlap_columns_mask] = np.nan

            else:
                for j in range(n_cols):
                    # Get rows observed in both row i and row
                    overlap_columns = np.logical_and(
                        mask_array[:, col], mask_array[:, j]
                    )

                    if not np.any(overlap_columns):
                        col_dists[:, j] = np.nan
                        continue

                    # Calculate distance between columns
                    for i in range(n_rows):
                        if not overlap_columns[
                            i
                        ]:  # Skip missing values and the target column
                            col_dists[i, j] = np.nan
                        else:
                            col_dists[i, j] = data_type.distance(
                                data_array[i, col], data_array[i, j]
                            )
            self.col_distances[col] = col_dists
            # self.col_distances[col][col] = np.inf


class TSEstimator(EstimationMethod):
    """Estimate the missing value using two-sided nearest neighbors.

    This method first finds the row and column neighborhoods (based on a
    distance computed over overlapping observed entries, excluding the target)
    and then imputes the missing entry by averaging the observed values
    over the cross-product of these neighborhoods.
    """

    def __init__(self, is_percentile: bool = True):
        """Initialize the two-sided estimator.

        Args:
            is_percentile (bool): Whether to use percentile-based threshold. Defaults to True.

        """
        super().__init__(is_percentile)
        self.estimator = DREstimator(is_percentile=is_percentile)

    def __str__(self):
        return "TSEstimator"

    def impute(
        self,
        row: int,
        column: int,
        data_array: npt.NDArray,
        mask_array: npt.NDArray,
        distance_threshold: Union[float, Tuple[float, float]],
        data_type: DataType,
        allow_self_neighbor: bool = True,
        **kwargs: Any,
    ) -> npt.NDArray:
        r"""Impute the missing value at the given row and column using two-sided NN.

        Args:
            row (int): Target row index.
            column (int): Target column index.
            data_array (npt.NDArray): Data matrix.
            mask_array (npt.NDArray): Boolean mask matrix (True if observed).
            distance_threshold (float or Tuple[float, float]): Distance threshold(s) for row and column neighborhoods. This is our \vec eta = (\eta_row, \eta_col).
            data_type (DataType): Provides methods for computing distances and averaging.
            allow_self_neighbor (bool): Whether to allow self-neighbor. Defaults to False.
            **kwargs (Any): Additional keyword arguments

        Returns:
            npt.NDArray: Imputed value.

        """
        with warnings.catch_warnings():
            warnings.simplefilter("ignore", category=RuntimeWarning)
            self._calculate_distances(row, column, data_array, mask_array, data_type)
            all_dists = np.copy(self.estimator.row_distances[row])
            # Exclude the target column
            if not allow_self_neighbor:
                all_dists[:, column] = np.nan
            row_dists = np.nanmean(all_dists, axis=1)
            if not mask_array[row, column] and not allow_self_neighbor:
                row_dists[row] = np.inf  # Exclude the target row
            # Exclude the target row
            all_dists = np.copy(self.estimator.col_distances[column])
            if not allow_self_neighbor:
                all_dists[row, :] = np.nan
            col_dists = np.nanmean(all_dists, axis=0)
            if not mask_array[row, column] and not allow_self_neighbor:
                col_dists[column] = np.inf  # Exclude the target col

        if isinstance(distance_threshold, tuple):
            eta_row, eta_col = distance_threshold
        else:
            eta_row = distance_threshold
            eta_col = distance_threshold
        if self.is_percentile:
            # NOTE: we assume eta_row and eta_col are in [0, 1] in this case
            quantile_row_dists = row_dists[~np.isnan(row_dists) & (row_dists != np.inf)]
            quantile_col_dists = col_dists[~np.isnan(col_dists) & (col_dists != np.inf)]
            if quantile_row_dists.size == 0:
                # No valid distances, return np.nan
                eta_row = np.nan
            else:
                eta_row = np.quantile(quantile_row_dists, eta_row)
            if quantile_col_dists.size == 0:
                # No valid distances, return np.nan
                eta_col = np.nan
            else:
                eta_col = np.quantile(quantile_col_dists, eta_col)

        # Establish the neighborhoods subject to the distance thresholds
        row_nearest_neighbors = np.where(row_dists <= eta_row)[0]
        # This is the set N_row(i, j) = {i' | d^2(i, i') <= eta_row^2}
        col_nearest_neighbors = np.where(col_dists <= eta_col)[0]
        # This is the set N_col(i, j) = {j' | d^2(j, j') <= eta_col^2}
        neighborhood_submatrix = data_array[
            np.ix_(row_nearest_neighbors, col_nearest_neighbors)
        ]
        # This is the submatrix of the cross-product of the row and column neighborhoods
        mask_array = mask_array.astype(bool)  # for efficient indexing
        neighborhood_mask = mask_array[
            np.ix_(row_nearest_neighbors, col_nearest_neighbors)
        ]
        # This is the mask of the cross-product of the row and column neighborhoods

        values_for_estimation = neighborhood_submatrix[neighborhood_mask.astype(bool)]
        if values_for_estimation.size == 0:
            if mask_array[row, column]:
                logger.log(
                    logging.WARNING,
                    f"Warning: No valid neighbors found for ({row}, {column}). Returning observed value.",
                )
                return data_array[row, column]
            else:
                logger.log(
                    logging.WARNING,
                    f"Warning: No valid neighbors found for ({row}, {column}). Returning np.nan.",
                )
                return np.array(np.nan)
        else:
            theta_hat = data_type.average(values_for_estimation)
            return theta_hat

    def _calculate_distances(
        self,
        row: int,
        col: int,
        data_array: npt.NDArray,
        mask_array: npt.NDArray,
        data_type: DataType,
    ) -> None:
        """Sets the distances for the imputer.
        Sets the distances as a class attribute, so returns nothing.

        Args:
            row (int): Row index
            col (int): Column index
            data_array (npt.NDArray): Data matrix
            mask_array (npt.NDArray): Mask matrix
            data_type (DataType): Data type to use (e.g. scalars, distributions)

        """
        self.estimator._calculate_distances(row, col, data_array, mask_array, data_type)
        # We use the DREstimator class to calculate the distances
        # because it is the same as the two-sided estimator


class StarNNEstimator(EstimationMethod):
    """Estimate the missing value using Star NN."""

    def __init__(
        self,
        delta: float = 1,
        noise_variance: Optional[
            float
        ] = None,  # this is a the new variable specific to this!
        convergence_threshold: float = 1e-4,
        max_iterations: int = 10,
    ):
        """Initialize the Star NN estimator."""
        # sanity checks:
        if delta < 0 or delta > 1:
            raise ValueError("Delta must be between 0 and 1.")
        if convergence_threshold < 0:
            raise ValueError("Convergence threshold must be non-negative.")
        if max_iterations <= 0:
            raise ValueError("Max iterations must be positive.")
        if noise_variance is not None and noise_variance < 0:
            raise ValueError("Noise variance must be non-negative.")
        self.row_distances = np.array([])
        self.noise_variance = noise_variance
        self.convergence_threshold = convergence_threshold
        self.max_iterations = max_iterations
        self.delta = delta
        self.estimated_signal_matrix = None  # these 2 are used to cache full matrix result since impute is 1 (r,c) at a time
        self.delta_value_for_signal_matrix = None

    def __str__(self):
        return "StarNNEstimator"

    def _impute_single_value_helper(
        self,
        row: int,
        column: int,
        data_array: npt.NDArray,
        mask_array: npt.NDArray,
        data_type: DataType,
    ) -> npt.NDArray:
        """Imputes one specific value using the Star NN method."""
        n_rows, n_cols = data_array.shape
        delta = self.delta / np.sqrt(n_rows)
        logger.info("delta: %s" % delta)  # TODO switch to logger.log
        logger.info(
            "noise_variance: %s" % self.noise_variance
        )  # TODO switch to logger.log
        if self.noise_variance is None:
            noise_variance = np.var(data_array[mask_array == 1]) / 2
            self.noise_variance = noise_variance
        else:
            noise_variance = self.noise_variance

        observed_rows = np.where(mask_array[:, column] == 1)[0]
        n_observed = len(observed_rows)
        if n_observed == 0:
            return np.array(np.nan)

        with warnings.catch_warnings():
            warnings.simplefilter("ignore", category=RuntimeWarning)
            # Calculate distances between rows
            if not self.row_distances.size:
                self._calculate_distances(
                    row, column, data_array, mask_array, data_type
                )
            row_distances = np.copy(self.row_distances)

        row_distances = row_distances[row, observed_rows]
        row_distances = np.where(
            observed_rows == row, 0, row_distances - 2 * noise_variance
        )

        row_dist_min = min(0, np.min(row_distances))
        row_distances = np.where(observed_rows == row, 0, row_distances - row_dist_min)

        mean_distance = np.mean(row_distances)
        dist_diff = row_distances - mean_distance
        # print (noise_variance)
        if noise_variance != 0:
            weights = (1 / n_observed) - dist_diff / (
                8 * noise_variance * np.log(1 / delta)
            )
        else:
            weights = (1 / n_observed) - dist_diff / (8 * np.log(1 / delta))
        sorted_weights = np.sort(weights)[::-1]
        weight_sum = 0
        u = 0
        for k in range(n_observed):
            weight_sum += sorted_weights[k]
            u_new = (weight_sum - 1) / (k + 1)
            if k == n_observed - 1 or sorted_weights[k + 1] <= u_new:
                u = u_new
                break
        weights = np.maximum(0, weights - u)
        # print("weights for row %d, column %d: %s" % (row, column, weights))
        ret_val = np.sum(weights * data_array[observed_rows, column])
        return ret_val

    def _fit_full_matrix(
        self,
        data_array: npt.NDArray,
        mask_array: npt.NDArray,
        data_type: DataType,
    ) -> np.ndarray:
        n_rows, n_cols = data_array.shape
        imputed_data = np.zeros_like(data_array)
        for iter in range(self.max_iterations):
            logger.info("Iteration %d" % iter)  # TODO switch to logger.log
            for i in range(n_rows):
                for j in range(n_cols):
                    imputed_data[i, j] = self._impute_single_value_helper(
                        i, j, data_array, mask_array, data_type
                    )
            diff = imputed_data[mask_array == 1] - data_array[mask_array == 1]
            diff = diff[~np.isnan(diff)]  # Remove any NaN values
            if len(diff) > 0:
                new_variance_estimate = np.var(diff)
                if self.noise_variance is None:
                    raise ValueError(
                        "Noise variance is not set, which should not happen."
                    )
                if (
                    abs(new_variance_estimate - self.noise_variance)
                    / self.noise_variance
                    < self.convergence_threshold
                ):
                    logger.info(
                        f"Converged after {iter + 1} iterations and final noise variance: {new_variance_estimate}"
                    )
                    self.noise_variance = new_variance_estimate
                    break
                self.noise_variance = new_variance_estimate
        self.estimated_signal_matrix = imputed_data
        return imputed_data

    def impute(
        self,
        row: int,
        column: int,
        data_array: npt.NDArray,
        mask_array: npt.NDArray,
        distance_threshold: Union[float, Tuple[float, float]],  # unused
        data_type: DataType,
        allow_self_neighbor: bool = False,
        **kwargs: Any,
    ) -> npt.NDArray:
        """Impute the missing value at the given row and column.

        Args:
            row (int): Row index of the missing value.
            column (int): Column index of the missing value.
            data_array (npt.NDArray): Data matrix containing observed and missing values.
            mask_array (npt.NDArray): Boolean mask matrix indicating observed values.
            distance_threshold (Union[float, Tuple[float, float]]): Distance threshold (unused in this method).
            allow_self_neighbor (bool): Whether to allow self-neighbor. Defaults to False. (unused in this method)
            data_type (DataType): Data type providing methods for distance calculation and averaging.
            allow_self_neighbor (bool): Whether to allow self-neighbor. Defaults to False. (unused in this method)
            **kwargs (Any): Additional keyword arguments.

        Returns:
            npt.NDArray: Imputed value for the specified row and column.

        """
        full_matrix = self.impute_all(
            data_array,
            mask_array,
            distance_threshold,
            data_type,
        )
        val_at_index = full_matrix[row, column]
        return val_at_index

    def impute_all(
        self,
        data_array: npt.NDArray,
        mask_array: npt.NDArray,
        distance_threshold: Union[float, Tuple[float, float]],
        data_type: DataType,
    ) -> npt.NDArray:
        """Impute all missing values in the data array.

        Args:
            data_array (npt.NDArray): Data matrix containing observed and missing values.
            mask_array (npt.NDArray): Boolean mask matrix indicating observed values.
            distance_threshold (Union[float, Tuple[float, float]]): Distance threshold for nearest neighbors.
            data_type (DataType): Data type providing methods for distance calculation and averaging.

        Returns:
            npt.NDArray: Imputed value for the specified row and column.

        """
        if self.estimated_signal_matrix is None:
            full_mat = self._fit_full_matrix(
                data_array,
                mask_array,
                data_type,
            )
            self.estimated_signal_matrix = full_mat  # cache it
        else:
            full_mat = self.estimated_signal_matrix

        return full_mat

    def _calculate_distances(
        self,
        row: int,
        col: int,
        data_array: npt.NDArray,
        mask_array: npt.NDArray,
        data_type: DataType,
    ) -> None:
        """Computes distances, caches them."""
        # TODO add validation checks here
        n_rows, n_cols = data_array.shape
        row_distances = np.zeros((n_rows, n_rows))

        for i in range(n_rows):
            for j in range(i + 1, n_rows):
                overlap_cols = np.logical_and(mask_array[i, :], mask_array[j, :])
                if not np.any(overlap_cols):
                    row_distances[i, j] = np.inf
                    row_distances[j, i] = np.inf
                    continue
                if isinstance(data_type, Scalar):
                    row_distances[i, j] = np.sum(
                        np.square(
                            data_array[i, overlap_cols] - data_array[j, overlap_cols]
                        )
                    )
                else:
                    for k in range(n_cols):
                        if not overlap_cols[k]:
                            continue
                        row_distances[i, j] += data_type.distance(
                            data_array[i, k], data_array[j, k]
                        )
                row_distances[i, j] /= np.sum(overlap_cols)
                row_distances[j, i] = row_distances[i, j]
<<<<<<< HEAD
        self.row_distances = row_distances



class AutoEstimator(EstimationMethod):
    """Estimate the missing entry using "Auto-NN" idea (Kyuseong Choi)."""

    def __init__(self):
        self.row_distances = dict()
        self.col_distances = dict()
        # insert default f and g functions
        self.f = lambda x: x
        self.g = lambda x: x 
        self.gamma = 1.0

    def impute(
        self,
        row: int,
        column: int,
        data_array: npt.NDArray,
        mask_array: npt.NDArray,
        distance_threshold: Union[float, Tuple[float, float]],
        data_type: DataType,
        allow_self_neighbor: bool = False,
        **kwargs: Any,
    ) -> npt.NDArray:
        """Impute the missing value at the given row and column using doubly robust method.

        Args:
        ----
            row (int): Row index
            column (int): Column index
            data_array (npt.NDArray): Data matrix
            mask_array (npt.NDArray): Mask matrix
            distance_threshold (float or Tuple[float, float]): Distance threshold for nearest neighbors
            or a tuple of (row_threshold, col_threshold) for row and column respectively.
            data_type (DataType): Data type to use (e.g. scalars, distributions)
            allow_self_neighbor (bool): Whether to allow self-neighbor. Defaults to False.
            **kwargs (Any): Additional keyword arguments

        """
        if self.gamma is None and "gamma" not in kwargs:
            raise TypeError(
                "AutoEstimator.impute() missing 1 required keyword-only argument: 'gamma'"
            )
        gamma = self.gamma if self.gamma else kwargs.pop("gamma")
        self.f = lambda x: (-gamma * 0.5 + 0.5) * x + (gamma *0.5 + 0.5) 
        self.g = lambda x: (-gamma * 0.5 + 0.5) * x
        if isinstance(distance_threshold, tuple):
            distance_threshold_row = distance_threshold[0]
            distance_threshold_col = distance_threshold[1]
        else:
            distance_threshold_row = distance_threshold
            distance_threshold_col = distance_threshold

        with warnings.catch_warnings():
            warnings.simplefilter("ignore", category=RuntimeWarning)
            self._calculate_distances(row, column, data_array, mask_array, data_type)
            all_dists = np.copy(self.row_distances[row])
            # Exclude the target column
            if not allow_self_neighbor:
                all_dists[:, column] = np.nan
            row_dists = np.nanmean(all_dists, axis=1)
            if not mask_array[row, column] and not allow_self_neighbor:
                row_dists[row] = np.inf  # Exclude the target row
            # Exclude the target row
            all_dists = np.copy(self.col_distances[column])
            if not allow_self_neighbor:
                all_dists[row, :] = np.nan
            col_dists = np.nanmean(all_dists, axis=0)
            if not mask_array[row, column] and not allow_self_neighbor:
                col_dists[column] = np.inf  # Exclude the target col

        # Find the row nearest neighbors indexes
        row_nearest_neighbors = np.nonzero(row_dists <= distance_threshold_row)[0]

        # Find the col nearest neighbors indexes
        col_nearest_neighbors = np.nonzero(col_dists <= distance_threshold_col)[0]

        # for unobserved col and row neighbors, construct Z_tilde
        col_z_tilde = np.zeros(len(col_nearest_neighbors))
        row_z_tilde = np.zeros(len(row_nearest_neighbors))

        col_obs_mask = mask_array[row, col_nearest_neighbors]
        f_col_obs_mask = self.f(col_obs_mask)
        col_z_tilde[col_obs_mask == 1] = col_nearest_neighbors[col_obs_mask == 1]
        # take mean across entire (obs) column if col neighbor is unobserved
        col_z_tilde[col_obs_mask == 0] = np.mean(data_array[mask_array[:, column] == 1, col_obs_mask == 0], axis = 0)

        row_obs_mask = mask_array[row_nearest_neighbors, column]
        f_row_obs_mask = self.f(row_obs_mask)
        row_z_tilde[row_obs_mask == 1] = row_nearest_neighbors[row_obs_mask == 1]
        # take mean across entire (obs) row if row neighbor is unobserved
        row_z_tilde[row_obs_mask == 0] = np.mean(data_array[row_obs_mask == 0, mask_array[row_nearest_neighbors, column] == 1], axis = 1)

        row_z_tilde = self.g(row_z_tilde)
        col_z_tilde = self.g(col_z_tilde)
        # numerator is col_z_tilde + row_z_tilde + intersection
        j_inds, s_inds = np.meshgrid(
            row_nearest_neighbors, col_nearest_neighbors, indexing="ij"
        )
        mask_js = mask_array[j_inds, s_inds]
        data_js = data_array[j_inds, s_inds]
        # this should be: len(row_nn) + len(col_nn) => row_nn x col_nn. Then mask_js is also row_nn x col_nn 
        tot_mask = f_row_obs_mask + f_col_obs_mask.T + mask_js 
        
        # z est is addition of Z_tilde_row, Z_tilde_col, and intersection (same broadcast as mask)
        z_est = row_z_tilde + col_z_tilde.T + gamma * data_js

        z_numerator = np.nansum(tot_mask * z_est)
        z_denominator = np.nansum(tot_mask)

        if z_denominator == 0:
            logger.log(
                logging.WARNING,
                "Warning: Cannot divide by zero in AutoEstimator imputation. Returning np.nan.",
            )
            return np.array(np.nan)
        return z_numerator / z_denominator


    def _calculate_distances(
        self,
        row: int,
        col: int,
        data_array: npt.NDArray,
        mask_array: npt.NDArray,
        data_type: DataType,
    ) -> None:
        """Computes distances, caches them."""
        # TODO add validation checks here
        n_rows, n_cols = data_array.shape
        row_distances = np.zeros((n_rows, n_cols))

        for i in range(n_rows):
            for j in range(i + 1, n_rows):
                overlap_cols = np.logical_and(mask_array[i, :], mask_array[j, :])
                if not np.any(overlap_cols):
                    row_distances[i, j] = np.inf
                    row_distances[j, i] = np.inf
                    continue
                for k in range(n_cols):
                    if not overlap_cols[k]:
                        continue
                    row_distances[i, j] += data_type.distance(
                        data_array[i, k], data_array[j, k]
                    )
                row_distances[i, j] /= np.sum(overlap_cols)
                row_distances[j, i] = row_distances[i, j]
        self.row_distances = row_distances
        """Sets the distances for the imputer.
        Sets the distances as a class attribute, so returns nothing.

        Args:
            row (int): Row index
            col (int): Column index
            data_array (npt.NDArray): Data matrix
            mask_array (npt.NDArray): Mask matrix
            data_type (DataType): Data type to use (e.g. scalars, distributions)

        """
        data_shape = data_array.shape
        n_rows = data_shape[0]
        n_cols = data_shape[1]

        if row not in self.row_distances:
            # Calculate distances between rows
            row_dists = np.zeros((n_rows, n_cols))

            for i in range(n_rows):
                # Get columns observed in both row i and row
                overlap_columns = np.logical_and(mask_array[row], mask_array[i])

                if not np.any(overlap_columns):
                    row_dists[i, :] = np.nan
                    continue

                # Calculate distance between rows
                for j in range(n_cols):
                    if not overlap_columns[
                        j
                    ]:  # Skip missing values and the target column
                        row_dists[i, j] = np.nan
                    else:
                        row_dists[i, j] = data_type.distance(
                            data_array[row, j], data_array[i, j]
                        )
            self.row_distances[row] = row_dists
            # self.row_distances[row][row] = np.inf  # Exclude the row itself

        if col not in self.col_distances:
            # Calculate distances between columns
            col_dists = np.zeros((n_rows, n_cols))

            for j in range(n_cols):
                # Get rows observed in both row i and row
                overlap_columns = np.logical_and(mask_array[:, col], mask_array[:, j])

                if not np.any(overlap_columns):
                    col_dists[:, j] = np.nan
                    continue

                # Calculate distance between columns
                for i in range(n_rows):
                    if not overlap_columns[
                        i
                    ]:  # Skip missing values and the target column
                        col_dists[i, j] = np.nan
                    else:
                        col_dists[i, j] = data_type.distance(
                            data_array[i, col], data_array[i, j]
                        )
            self.col_distances[col] = col_dists
            # self.col_distances[col][col] = np.inf
=======

        self.row_distances = row_distances
>>>>>>> 21cb0baa
<|MERGE_RESOLUTION|>--- conflicted
+++ resolved
@@ -850,7 +850,7 @@
                         )
                 row_distances[i, j] /= np.sum(overlap_cols)
                 row_distances[j, i] = row_distances[i, j]
-<<<<<<< HEAD
+
         self.row_distances = row_distances
 
 
@@ -1064,8 +1064,4 @@
                             data_array[i, col], data_array[i, j]
                         )
             self.col_distances[col] = col_dists
-            # self.col_distances[col][col] = np.inf
-=======
-
-        self.row_distances = row_distances
->>>>>>> 21cb0baa
+            # self.col_distances[col][col] = np.inf