# from numpy._core.numerictypes import float
from .nnimputer import EstimationMethod, DataType
import numpy.typing as npt
import numpy as np
from typing import Union, Tuple, Any
import logging
import warnings
from typing import Optional
from .data_types import Scalar
from tqdm import tqdm

logger = logging.getLogger(__name__)


class RowRowEstimator(EstimationMethod):
    """Estimate the missing value using row-row nearest neighbors."""

    def __init__(self, is_percentile: bool = True):
        """Initialize the row-row estimator.

        Args:
            is_percentile (bool): Whether to use percentile-based threshold. Defaults to True.

        """
        super().__init__(is_percentile)
        self.row_distances = dict()

    def __str__(self):
        return "RowRowEstimator"

    def impute(
        self,
        row: int,
        column: int,
        data_array: npt.NDArray,
        mask_array: npt.NDArray,
        distance_threshold: Union[float, Tuple[float, float]],
        data_type: DataType,
        allow_self_neighbor: bool = False,
        **kwargs: Any,
    ) -> npt.NDArray:
        """Impute the missing value at the given row and column.

        Args:
            row (int): Row index
            column (int): Column index
            data_array (npt.NDArray): Data matrix
            mask_array (npt.NDArray): Mask matrix
            distance_threshold (float): Distance threshold for nearest neighbors
            data_type (DataType): Data type to use (e.g. scalars, distributions)
            allow_self_neighbor (bool): Whether to allow self-neighbor. Defaults to False.
            **kwargs (Any): Additional keyword arguments

        Returns:
            npt.NDArray: Imputed value

        """
        with warnings.catch_warnings():
            warnings.simplefilter("ignore", category=RuntimeWarning)
            # Calculate distances between rows
            self._calculate_distances(row, column, data_array, mask_array, data_type)
            all_dists = np.copy(self.row_distances[row])
            # Exclude the target column
            if not allow_self_neighbor:
                all_dists[:, column] = np.nan
            row_dists = np.nanmean(all_dists, axis=1)
            if self.is_percentile:
                # NOTE: we assume eta_row and eta_col are in [0, 1] in this case
                quantile_row_dists = row_dists[
                    ~np.isnan(row_dists) & (row_dists != np.inf)
                ]
                if quantile_row_dists.size == 0:
                    # No valid distances, return np.nan
                    eta_row = np.nan
                else:
                    eta_row = np.quantile(quantile_row_dists, distance_threshold)
            else:
                eta_row = distance_threshold

            # Find the nearest neighbors indexes
            nearest_neighbors = np.where(row_dists <= eta_row)[0]

        # NOTE: this code block will never be called since the target row
        # is always a nearest neighbor
        if len(nearest_neighbors) == 0:
            # return np.array(np.nan)
            # NOTE: implement the base case described by Eq. 11 in
            # "Counterfactual Inference for Sequential Experiments".
            if mask_array[row, column]:
                # return the observed outcome
                return data_array[row, column]
            else:
                # return the average of all observed outcomes corresponding
                # to treatment 1 at time t.
                return data_type.average(data_array[:, column])

        # Calculate the average of the nearest neighbors
        nearest_neighbors_data = data_array[nearest_neighbors, column]
        nearest_neighbors_mask = mask_array[nearest_neighbors, column]
        nearest_neighbors_data = nearest_neighbors_data[nearest_neighbors_mask == 1]
        return data_type.average(nearest_neighbors_data)

    def _calculate_distances(
        self,
        row: int,
        col: int,
        data_array: npt.NDArray,
        mask_array: npt.NDArray,
        data_type: DataType,
    ) -> None:
        """Sets the distances for the imputer.
        Sets the distances as a class attribute, so returns nothing.

        Args:
            row (int): Row index
            col (int): Column index
            data_array (npt.NDArray): Data matrix
            mask_array (npt.NDArray): Mask matrix
            data_type (DataType): Data type to use (e.g. scalars, distributions)

        """
        data_shape = data_array.shape
        n_rows = data_shape[0]
        n_cols = data_shape[1]

        if row in self.row_distances:
            return

        # Calculate distances between rows
        row_dists = np.zeros((n_rows, n_cols))
        # Scalar optimization with vectorized operations instead of loops
        if isinstance(data_type, Scalar):
            # Determine overlap columns for any pairwise rows
            overlap_columns_mask = np.logical_and(
                np.tile(mask_array[row], (n_rows, 1)), mask_array
            )
            row_big_matrix = np.tile(data_array[row], (n_rows, 1))
            row_dists = np.power(data_array - row_big_matrix, 2).astype(np.float64)
            # We need the row dists as a float matrix to use np.nanmean
            row_dists[~overlap_columns_mask] = np.nan
            self.row_distances[row] = row_dists
            return

        for i in range(n_rows):
            # Get columns observed in both row i and row
            overlap_columns = np.logical_and(mask_array[row], mask_array[i])

            if not np.any(overlap_columns):
                row_dists[i, :] = np.nan
                continue

            # Calculate distance between rows
            for j in range(n_cols):
                if not overlap_columns[j]:  # Skip missing values and the target column
                    row_dists[i, j] = np.nan
                else:
                    # if data_array[row, j].dtype == np.float64:
                    #     print (f"Row {row}, Column {j} is NaN")
                    #     exit()
                    # if isinstance(data_array[i, j], np.float64):
                    #     print (f"Row {i}, Column {j} is NaN")
                    #     exit()
                    row_dists[i, j] = data_type.distance(
                        data_array[row, j], data_array[i, j]
                    )
        self.row_distances[row] = row_dists


class ColColEstimator(EstimationMethod):
    """Estimate the missing value using column-column nearest neighbors."""

    def __init__(self, is_percentile: bool = True):
        """Initialize the column-column estimator.

        Args:
            is_percentile (bool): Whether to use percentile-based threshold. Defaults to True.

        """
        self.estimator = RowRowEstimator(is_percentile=is_percentile)
        # use the same logic as RowRowEstimator but transposed
        # save the distances

    def __str__(self):
        return "ColColEstimator"

    def impute(
        self,
        row: int,
        column: int,
        data_array: npt.NDArray,
        mask_array: npt.NDArray,
        distance_threshold: Union[float, Tuple[float, float]],
        data_type: DataType,
        allow_self_neighbor: bool = False,
        **kwargs: Any,
    ) -> npt.NDArray:
        """Impute the missing value at the given row and column.

        Args:
            row (int): Row index
            column (int): Column index
            data_array (npt.NDArray): Data matrix
            mask_array (npt.NDArray): Mask matrix
            distance_threshold (float): Distance threshold for nearest neighbors
            data_type (DataType): Data type to use (e.g. scalars, distributions)
            allow_self_neighbor (bool): Whether to allow self-neighbor. Defaults to False.
            **kwargs (Any): Additional keyword arguments

        Returns:
            npt.NDArray: Imputed value

        """
        data_transposed = np.swapaxes(data_array, 0, 1)
        mask_transposed = np.swapaxes(mask_array, 0, 1)

        return self.estimator.impute(
            column,
            row,
            data_transposed,
            mask_transposed,
            distance_threshold,
            data_type,
            allow_self_neighbor,
        )

    def _calculate_distances(
        self,
        row: int,
        col: int,
        data_array: npt.NDArray,
        mask_array: npt.NDArray,
        data_type: DataType,
    ) -> None:
        """Sets the distances for the imputer.
        Sets the distances as a class attribute, so returns nothing.

        Args:
            row (int): Row index
            col (int): Column index
            data_array (npt.NDArray): Data matrix
            mask_array (npt.NDArray): Mask matrix
            data_type (DataType): Data type to use (e.g. scalars, distributions)

        """
        # We use the RowRow Estimator to calculate the distances
        pass


class DREstimator(EstimationMethod):
    """Estimate the missing entry using doubly robust nearest neighbors."""

    def __init__(self, is_percentile: bool = True):
        """Initialize the doubly robust estimator.

        Args:
            is_percentile (bool): Whether to use percentile-based threshold. Defaults to True.

        """
        super().__init__(is_percentile)
        self.row_distances = dict()
        self.col_distances = dict()

    def impute(
        self,
        row: int,
        column: int,
        data_array: npt.NDArray,
        mask_array: npt.NDArray,
        distance_threshold: Union[float, Tuple[float, float]],
        data_type: DataType,
        allow_self_neighbor: bool = False,
        **kwargs: Any,
    ) -> npt.NDArray:
        """Impute the missing value at the given row and column using doubly robust method.

        Args:
        ----
            row (int): Row index
            column (int): Column index
            data_array (npt.NDArray): Data matrix
            mask_array (npt.NDArray): Mask matrix
            distance_threshold (float or Tuple[float, float]): Distance threshold for nearest neighbors
            or a tuple of (row_threshold, col_threshold) for row and column respectively.
            data_type (DataType): Data type to use (e.g. scalars, distributions)
            allow_self_neighbor (bool): Whether to allow self-neighbor. Defaults to False.
            **kwargs (Any): Additional keyword arguments

        """
        with warnings.catch_warnings():
            warnings.simplefilter("ignore", category=RuntimeWarning)
            self._calculate_distances(row, column, data_array, mask_array, data_type)
            all_dists = np.copy(self.row_distances[row])
            # Exclude the target column
            if not allow_self_neighbor:
                all_dists[:, column] = np.nan
            row_dists = np.nanmean(all_dists, axis=1)
            if not mask_array[row, column] and not allow_self_neighbor:
                row_dists[row] = np.inf  # Exclude the target row
            # Exclude the target row
            all_dists = np.copy(self.col_distances[column])
            if not allow_self_neighbor:
                all_dists[row, :] = np.nan
            col_dists = np.nanmean(all_dists, axis=0)
            if not mask_array[row, column] and not allow_self_neighbor:
                col_dists[column] = np.inf  # Exclude the target col

        if isinstance(distance_threshold, tuple):
            eta_row = distance_threshold[0]
            eta_col = distance_threshold[1]
        else:
            eta_row = distance_threshold
            eta_col = distance_threshold
        if self.is_percentile:
            # NOTE: we assume eta_row and eta_col are in [0, 1] in this case
            quantile_row_dists = row_dists[~np.isnan(row_dists) & (row_dists != np.inf)]
            quantile_col_dists = col_dists[~np.isnan(col_dists) & (col_dists != np.inf)]
            if quantile_row_dists.size == 0:
                # No valid distances, return np.nan
                eta_row = np.nan
            else:
                eta_row = np.quantile(quantile_row_dists, eta_row)
            if quantile_col_dists.size == 0:
                # No valid distances, return np.nan
                eta_col = np.nan
            else:
                eta_col = np.quantile(quantile_col_dists, eta_col)

        # Find the row nearest neighbors indexes
        row_nearest_neighbors = np.nonzero(row_dists <= eta_row)[0]

        # Find the col nearest neighbors indexes
        col_nearest_neighbors = np.nonzero(col_dists <= eta_col)[0]

        # neighbors can only be used if they are observed
        row_nearest_neighbors = row_nearest_neighbors[
            mask_array[row_nearest_neighbors, column] == 1
        ]
        col_nearest_neighbors = col_nearest_neighbors[
            mask_array[row, col_nearest_neighbors] == 1
        ]

        # Use doubly robust nearest neighbors to combine row and col
        y_itprime = data_array[row, col_nearest_neighbors]
        y_jt = data_array[row_nearest_neighbors, column]

        if len(y_itprime) == 0 and len(y_jt) == 0:
            return np.array(np.nan)

        # get intersecting entries
        j_inds, tprime_inds = np.meshgrid(
            row_nearest_neighbors, col_nearest_neighbors, indexing="ij"
        )

        y_jtprime = data_array[j_inds, tprime_inds]
        mask_jtprime = mask_array[j_inds, tprime_inds]

        # nonzero gets all indices of the mask that are 1
        intersec_inds = np.nonzero(mask_jtprime == 1)

        y_itprime_inter = y_itprime[
            intersec_inds[1]
        ]  # this is a array of column values for all intersecting triplets
        y_jt_inter = y_jt[
            intersec_inds[0]
        ]  # this is a array of row values for all intersecting triplets
        # note: defaults to rownn if no intersection -> should default to ts-nn instead?
        if len(y_itprime_inter) == 0 or len(y_jt_inter) == 0:
            return np.array(
                data_type.average(y_jt)
                if len(y_jt) > 0
                else data_type.average(y_itprime)
            )
        sum_y = y_itprime_inter + y_jt_inter - y_jtprime[intersec_inds]
        avg = data_type.average(sum_y)
        return avg

    def _calculate_distances(
        self,
        row: int,
        col: int,
        data_array: npt.NDArray,
        mask_array: npt.NDArray,
        data_type: DataType,
    ) -> None:
        """Sets the distances for the imputer.
        Sets the distances as a class attribute, so returns nothing.

        Args:
            row (int): Row index
            col (int): Column index
            data_array (npt.NDArray): Data matrix
            mask_array (npt.NDArray): Mask matrix
            data_type (DataType): Data type to use (e.g. scalars, distributions)

        """
        data_shape = data_array.shape
        n_rows = data_shape[0]
        n_cols = data_shape[1]

        if row not in self.row_distances:
            # Calculate distances between rows
            row_dists = np.zeros((n_rows, n_cols))

            # Scalar optimization with vectorized operations instead of loops
            if isinstance(data_type, Scalar):
                # Determine overlap columns for any pairwise rows
                overlap_columns_mask = np.logical_and(
                    np.tile(mask_array[row], (n_rows, 1)), mask_array
                )
                row_big_matrix = np.tile(data_array[row], (n_rows, 1))
                row_dists = np.power(data_array - row_big_matrix, 2).astype(np.float64)
                # We need the row dists as a float matrix to use np.nanmean
                row_dists[~overlap_columns_mask] = np.nan
            else:
                for i in range(n_rows):
                    # Get columns observed in both row i and row
                    overlap_columns = np.logical_and(mask_array[row], mask_array[i])

                    if not np.any(overlap_columns):
                        row_dists[i, :] = np.nan
                        continue

                    # Calculate distance between rows
                    for j in range(n_cols):
                        if not overlap_columns[
                            j
                        ]:  # Skip missing values and the target column
                            row_dists[i, j] = np.nan
                        else:
                            row_dists[i, j] = data_type.distance(
                                data_array[row, j], data_array[i, j]
                            )
            self.row_distances[row] = row_dists
            # self.row_distances[row][row] = np.inf  # Exclude the row itself

        if col not in self.col_distances:
            # Calculate distances between columns
            col_dists = np.zeros((n_rows, n_cols))

            # Scalar optimization with vectorized operations instead of loops
            if isinstance(data_type, Scalar):
                # Determine overlap columns for any pairwise rows
                overlap_columns_mask = np.logical_and(
                    np.tile(mask_array[:, col].reshape(-1, 1), (1, n_cols)), mask_array
                )
                row_big_matrix = np.tile(data_array[:, col].reshape(-1, 1), (1, n_cols))
                col_dists = np.power(data_array - row_big_matrix, 2).astype(np.float64)
                # We need the col dists as a float matrix to use np.nanmean
                col_dists[~overlap_columns_mask] = np.nan

            else:
                for j in range(n_cols):
                    # Get rows observed in both row i and row
                    overlap_columns = np.logical_and(
                        mask_array[:, col], mask_array[:, j]
                    )

                    if not np.any(overlap_columns):
                        col_dists[:, j] = np.nan
                        continue

                    # Calculate distance between columns
                    for i in range(n_rows):
                        if not overlap_columns[
                            i
                        ]:  # Skip missing values and the target column
                            col_dists[i, j] = np.nan
                        else:
                            col_dists[i, j] = data_type.distance(
                                data_array[i, col], data_array[i, j]
                            )
            self.col_distances[col] = col_dists
            # self.col_distances[col][col] = np.inf


class TSEstimator(EstimationMethod):
    """Estimate the missing value using two-sided nearest neighbors.

    This method first finds the row and column neighborhoods (based on a
    distance computed over overlapping observed entries, excluding the target)
    and then imputes the missing entry by averaging the observed values
    over the cross-product of these neighborhoods.
    """

    def __init__(self, is_percentile: bool = True):
        """Initialize the two-sided estimator.

        Args:
            is_percentile (bool): Whether to use percentile-based threshold. Defaults to True.

        """
        super().__init__(is_percentile)
        self.estimator = DREstimator(is_percentile=is_percentile)

    def __str__(self):
        return "TSEstimator"

    def impute(
        self,
        row: int,
        column: int,
        data_array: npt.NDArray,
        mask_array: npt.NDArray,
        distance_threshold: Union[float, Tuple[float, float]],
        data_type: DataType,
        allow_self_neighbor: bool = True,
        **kwargs: Any,
    ) -> npt.NDArray:
        r"""Impute the missing value at the given row and column using two-sided NN.

        Args:
            row (int): Target row index.
            column (int): Target column index.
            data_array (npt.NDArray): Data matrix.
            mask_array (npt.NDArray): Boolean mask matrix (True if observed).
            distance_threshold (float or Tuple[float, float]): Distance threshold(s) for row and column neighborhoods. This is our \vec eta = (\eta_row, \eta_col).
            data_type (DataType): Provides methods for computing distances and averaging.
            allow_self_neighbor (bool): Whether to allow self-neighbor. Defaults to False.
            **kwargs (Any): Additional keyword arguments

        Returns:
            npt.NDArray: Imputed value.

        """
        with warnings.catch_warnings():
            warnings.simplefilter("ignore", category=RuntimeWarning)
            self._calculate_distances(row, column, data_array, mask_array, data_type)
            all_dists = np.copy(self.estimator.row_distances[row])
            # Exclude the target column
            if not allow_self_neighbor:
                all_dists[:, column] = np.nan
            row_dists = np.nanmean(all_dists, axis=1)
            if not mask_array[row, column] and not allow_self_neighbor:
                row_dists[row] = np.inf  # Exclude the target row
            # Exclude the target row
            all_dists = np.copy(self.estimator.col_distances[column])
            if not allow_self_neighbor:
                all_dists[row, :] = np.nan
            col_dists = np.nanmean(all_dists, axis=0)
            if not mask_array[row, column] and not allow_self_neighbor:
                col_dists[column] = np.inf  # Exclude the target col

        if isinstance(distance_threshold, tuple):
            eta_row, eta_col = distance_threshold
        else:
            eta_row = distance_threshold
            eta_col = distance_threshold
        if self.is_percentile:
            # NOTE: we assume eta_row and eta_col are in [0, 1] in this case
            quantile_row_dists = row_dists[~np.isnan(row_dists) & (row_dists != np.inf)]
            quantile_col_dists = col_dists[~np.isnan(col_dists) & (col_dists != np.inf)]
            if quantile_row_dists.size == 0:
                # No valid distances, return np.nan
                eta_row = np.nan
            else:
                eta_row = np.quantile(quantile_row_dists, eta_row)
            if quantile_col_dists.size == 0:
                # No valid distances, return np.nan
                eta_col = np.nan
            else:
                eta_col = np.quantile(quantile_col_dists, eta_col)

        # Establish the neighborhoods subject to the distance thresholds
        row_nearest_neighbors = np.where(row_dists <= eta_row)[0]
        # This is the set N_row(i, j) = {i' | d^2(i, i') <= eta_row^2}
        col_nearest_neighbors = np.where(col_dists <= eta_col)[0]
        # This is the set N_col(i, j) = {j' | d^2(j, j') <= eta_col^2}
        neighborhood_submatrix = data_array[
            np.ix_(row_nearest_neighbors, col_nearest_neighbors)
        ]
        # This is the submatrix of the cross-product of the row and column neighborhoods
        mask_array = mask_array.astype(bool)  # for efficient indexing
        neighborhood_mask = mask_array[
            np.ix_(row_nearest_neighbors, col_nearest_neighbors)
        ]
        # This is the mask of the cross-product of the row and column neighborhoods

        values_for_estimation = neighborhood_submatrix[neighborhood_mask.astype(bool)]
        if values_for_estimation.size == 0:
            if mask_array[row, column]:
                logger.log(
                    logging.WARNING,
                    f"Warning: No valid neighbors found for ({row}, {column}). Returning observed value.",
                )
                return data_array[row, column]
            else:
                logger.log(
                    logging.WARNING,
                    f"Warning: No valid neighbors found for ({row}, {column}). Returning np.nan.",
                )
                return np.array(np.nan)
        else:
            theta_hat = data_type.average(values_for_estimation)
            return theta_hat

    def _calculate_distances(
        self,
        row: int,
        col: int,
        data_array: npt.NDArray,
        mask_array: npt.NDArray,
        data_type: DataType,
    ) -> None:
        """Sets the distances for the imputer.
        Sets the distances as a class attribute, so returns nothing.

        Args:
            row (int): Row index
            col (int): Column index
            data_array (npt.NDArray): Data matrix
            mask_array (npt.NDArray): Mask matrix
            data_type (DataType): Data type to use (e.g. scalars, distributions)

        """
        self.estimator._calculate_distances(row, col, data_array, mask_array, data_type)
        # We use the DREstimator class to calculate the distances
        # because it is the same as the two-sided estimator


class StarNNEstimator(EstimationMethod):
    """Estimate the missing value using Star NN."""

    def __init__(
        self,
        delta: float = 1,
        noise_variance: Optional[
            float
        ] = None,  # this is a the new variable specific to this!
        convergence_threshold: float = 1e-4,
        max_iterations: int = 10,
    ):
        """Initialize the Star NN estimator."""
        # sanity checks:
        if delta < 0 or delta > 1:
            raise ValueError("Delta must be between 0 and 1.")
        if convergence_threshold < 0:
            raise ValueError("Convergence threshold must be non-negative.")
        if max_iterations <= 0:
            raise ValueError("Max iterations must be positive.")
        if noise_variance is not None and noise_variance < 0:
            raise ValueError("Noise variance must be non-negative.")
        self.row_distances = np.array([])
        self.noise_variance = noise_variance
        self.convergence_threshold = convergence_threshold
        self.max_iterations = max_iterations
        self.delta = delta
        self.estimated_signal_matrix = None  # these 2 are used to cache full matrix result since impute is 1 (r,c) at a time
        self.delta_value_for_signal_matrix = None

    def __str__(self):
        return "StarNNEstimator"

    def _impute_single_value_helper(
        self,
        row: int,
        column: int,
        data_array: npt.NDArray,
        mask_array: npt.NDArray,
        data_type: DataType,
        vectorize: bool = True,
    ) -> npt.NDArray:
        """Imputes one specific value using the Star NN method."""
        n_rows, n_cols = data_array.shape
        delta = self.delta / np.sqrt(n_rows)
        # logger.info("delta: %s" % delta) # TODO switch to logger.log
        # logger.info(
        #     "noise_variance: %s" % self.noise_variance
        # )  # TODO switch to logger.log
        if self.noise_variance is None:
            noise_variance = np.var(data_array[mask_array == 1]) / 2
            self.noise_variance = noise_variance
        else:
            noise_variance = self.noise_variance

        observed_rows = np.where(mask_array[:, column] == 1)[0]
        n_observed = len(observed_rows)
        if n_observed == 0:
            return np.array(np.nan)

        with warnings.catch_warnings():
            warnings.simplefilter("ignore", category=RuntimeWarning)
            # Calculate distances between rows
            if not self.row_distances.size:
                self._calculate_distances(
                    row, column, data_array, mask_array, data_type
                )
            row_distances = self.row_distances

        d = row_distances[row, observed_rows]

        d = np.where(observed_rows == row, 0, d - 2 * noise_variance)
        row_dist_min = min(0, np.min(d))
        d = np.where(observed_rows == row, 0, d - row_dist_min)

        mean_distance = np.mean(d)

        dist_diff = d - mean_distance
        # print (noise_variance)
        if noise_variance != 0:
            weights = (1 / n_observed) - dist_diff / (
                8 * noise_variance * np.log(1 / delta)
            )
        else:
            weights = (1 / n_observed) - dist_diff / (8 * np.log(1 / delta))
        sorted_weights = np.sort(weights)[::-1]
        if vectorize:  # datatype-independent optimization!
            cumsum_weights = np.cumsum(sorted_weights)
            threshold = (cumsum_weights - 1) / np.arange(1, n_observed + 1)
            masker = sorted_weights > threshold
            u = threshold[masker][-1] if masker.any() else 0
            weights = np.maximum(0, weights - u)
        else:
            weight_sum = 0
            u = 0
            for k in range(n_observed):
                weight_sum += sorted_weights[k]
                u_new = (weight_sum - 1) / (k + 1)
                if k == n_observed - 1 or sorted_weights[k + 1] <= u_new:
                    u = u_new
                    break
            weights = np.maximum(0, weights - u)
            # print("weights for row %d, column %d: %s" % (row, column, weights))

        ret_val = np.sum(weights * data_array[observed_rows, column])
        return ret_val

    def _fit_full_matrix(
        self,
        data_array: npt.NDArray,
        mask_array: npt.NDArray,
        data_type: DataType,
    ) -> np.ndarray:
        n_rows, n_cols = data_array.shape
        imputed_data = np.zeros_like(data_array)
        # imputed_data = np.full_like(data_array, np.nan, dtype=data_array.dtype)

        for iter in tqdm(range(self.max_iterations)):
            # logger.info("Iteration %d" % iter)  # TODO switch to logger.log
            for i in tqdm(range(n_rows)):
                for j in range(n_cols):
                    imputed_data[i, j] = self._impute_single_value_helper(
                        i, j, data_array, mask_array, data_type, vectorize=True
                    )
            diff = imputed_data[mask_array == 1] - data_array[mask_array == 1]
            diff = diff[~np.isnan(diff)]  # Remove any NaN values

            if len(diff) > 0:
                new_variance_estimate = np.var(diff)
                if self.noise_variance is None:
                    raise ValueError(
                        "Noise variance is not set, which should not happen."
                    )
                if (
                    abs(new_variance_estimate - self.noise_variance)
                    / self.noise_variance
                ) < self.convergence_threshold:
                    logger.info(
                        f"Converged after {iter + 1} iterations and final noise variance: {new_variance_estimate}"
                    )
                    self.noise_variance = new_variance_estimate
                    break
                self.noise_variance = new_variance_estimate
        self.estimated_signal_matrix = imputed_data
        return imputed_data

    def impute(
        self,
        row: int,
        column: int,
        data_array: npt.NDArray,
        mask_array: npt.NDArray,
        distance_threshold: Union[float, Tuple[float, float]],  # unused
        data_type: DataType,
        allow_self_neighbor: bool = False,
        **kwargs: Any,
    ) -> npt.NDArray:
        """Impute the missing value at the given row and column.

        Args:
            row (int): Row index of the missing value.
            column (int): Column index of the missing value.
            data_array (npt.NDArray): Data matrix containing observed and missing values.
            mask_array (npt.NDArray): Boolean mask matrix indicating observed values.
            distance_threshold (Union[float, Tuple[float, float]]): Distance threshold (unused in this method).
            allow_self_neighbor (bool): Whether to allow self-neighbor. Defaults to False. (unused in this method)
            data_type (DataType): Data type providing methods for distance calculation and averaging.
            allow_self_neighbor (bool): Whether to allow self-neighbor. Defaults to False. (unused in this method)
            **kwargs (Any): Additional keyword arguments.

        Returns:
            npt.NDArray: Imputed value for the specified row and column.

        """
        full_matrix = self.impute_all(
            data_array,
            mask_array,
            distance_threshold,
            data_type,
        )
        val_at_index = full_matrix[row, column]
        return val_at_index

    def impute_all(
        self,
        data_array: npt.NDArray,
        mask_array: npt.NDArray,
        distance_threshold: Union[float, Tuple[float, float]],
        data_type: DataType,
    ) -> npt.NDArray:
        """Impute all missing values in the data array.

        Args:
            data_array (npt.NDArray): Data matrix containing observed and missing values.
            mask_array (npt.NDArray): Boolean mask matrix indicating observed values.
            distance_threshold (Union[float, Tuple[float, float]]): Distance threshold for nearest neighbors.
            data_type (DataType): Data type providing methods for distance calculation and averaging.

        Returns:
            npt.NDArray: Imputed value for the specified row and column.

        """
        if self.estimated_signal_matrix is None:
            full_mat = self._fit_full_matrix(
                data_array,
                mask_array,
                data_type,
            )
            self.estimated_signal_matrix = full_mat  # cache it
        else:
            full_mat = self.estimated_signal_matrix

        return full_mat

    def _calculate_distances(
        self,
        row: int,
        col: int,
        data_array: npt.NDArray,
        mask_array: npt.NDArray,
        data_type: DataType,
        vectorize: bool = True,
    ) -> None:
        """Computes distances, caches them. Vectorized version, tested for equivalence."""
        if vectorize and isinstance(data_type, Scalar):
            X = data_array
            # # count of overlapping columns for each pair
            # counts = M @ M.T

            # # A[i,j] = Σₖ Mᵢₖ·Mⱼₖ·Xᵢₖ²
            # A = (X_masked**2) @ M.T
            # # C[i,j] = Σₖ Mᵢₖ·Mⱼₖ·Xᵢₖ·Xⱼₖ
            # C = X_masked @ X_masked.T

            # D = A + A.T - 2 * C
            # # normalize, inf where no overlap
            # with np.errstate(divide="ignore", invalid="ignore"):
            #     row_distances = D / counts
            # row_distances[counts == 0] = np.inf
            # np.fill_diagonal(row_distances, 0)
            # Mask of valid (non-NaN) entries
            valid_mask = np.logical_and(~np.isnan(X), mask_array)
            valid_mask = valid_mask.astype(float)

            # Replace NaNs with 0 for computation (they'll be ignored via valid_mask)
            X_filled = np.nan_to_num(X, nan=0.0)
            X_filled = X_filled * valid_mask

            # Compute dot product between rows (X_filled @ X_filled.T)
            gram_matrix = X_filled @ X_filled.T

            # Compute counts of overlapping valid (non-NaN) elements for each pair (n x n)
            overlap_counts = valid_mask @ valid_mask.T

            # Compute row-wise squared norms (ignoring NaNs)
            row_norms_squared = np.einsum("ij,ij->i", X_filled, X_filled)

            # Compute unnormalized squared distances
            dists_squared = (
                row_norms_squared[:, None]
                + row_norms_squared[None, :]
                - 2 * gram_matrix
            )

            # Divide by the number of overlapping elements
            # Avoid division by zero: for zero-overlap pairs, set distance to NaN
            with np.errstate(invalid="ignore", divide="ignore"):
                dists_squared_normalized = dists_squared / overlap_counts

            # Clip small negatives due to floating point errors
            dists_squared_normalized = np.where(
                dists_squared_normalized < 0, 0, dists_squared_normalized
            )

            # Compute final normalized Euclidean distances
            dists = np.sqrt(dists_squared_normalized)

            # For pairs with no overlap, distance should be NaN
            row_distances = np.where(overlap_counts > 0, dists, np.nan)

            # Set diagonal to 0 (distance to self)
            np.fill_diagonal(row_distances, 0)
        else:
            n_rows, n_cols = data_array.shape
            row_distances = np.zeros((n_rows, n_rows))

            for i in tqdm(range(n_rows)):
                for j in range(i + 1, n_rows):
                    overlap_cols = np.logical_and(mask_array[i, :], mask_array[j, :])
                    if not np.any(overlap_cols):
                        row_distances[i, j] = np.inf
                        row_distances[j, i] = np.inf
                        continue
                    if isinstance(data_type, Scalar):
                        row_distances[i, j] = np.sum(
                            np.square(
                                data_array[i, overlap_cols]
                                - data_array[j, overlap_cols]
                            )
                        )
                    else:
                        for k in range(n_cols):
                            if not overlap_cols[k]:
                                continue
                            row_distances[i, j] += data_type.distance(
                                data_array[i, k], data_array[j, k]
                            )
                    row_distances[i, j] /= np.sum(overlap_cols)
                    row_distances[j, i] = row_distances[i, j]
<<<<<<< HEAD
        self.row_distances = row_distances
=======

        self.row_distances = row_distances


class AutoEstimator(EstimationMethod):
    """Estimate the missing entry using "Auto-NN" idea (Kyuseong Choi)."""

    def __init__(self, is_percentile: bool = True):
        super().__init__(is_percentile)
        self.row_distances = dict()
        self.col_distances = dict()
        # insert default f and g functions
        # self.f = lambda x: x
        # self.g = lambda x: x
        self.alpha = 1.0
        self.drnn_imputer = DREstimator(is_percentile=is_percentile)
        self.ts_imputer = TSEstimator(is_percentile=is_percentile)

    def impute(
        self,
        row: int,
        column: int,
        data_array: npt.NDArray,
        mask_array: npt.NDArray,
        distance_threshold: Union[float, Tuple[float, float]],
        data_type: DataType,
        allow_self_neighbor: bool = False,
        **kwargs: Any,
    ) -> npt.NDArray:
        """Impute the missing value at the given row and column using doubly robust method.

        Args:
        ----
            row (int): Row index
            column (int): Column index
            data_array (npt.NDArray): Data matrix
            mask_array (npt.NDArray): Mask matrix
            distance_threshold (float or Tuple[float, float]): Distance threshold for nearest neighbors
            or a tuple of (row_threshold, col_threshold) for row and column respectively.
            data_type (DataType): Data type to use (e.g. scalars, distributions)
            allow_self_neighbor (bool): Whether to allow self-neighbor. Defaults to False.
            **kwargs (Any): Additional keyword arguments

        """
        if self.alpha is None and "alpha" not in kwargs:
            raise TypeError(
                "AutoEstimator.impute() missing 1 required keyword-only argument: 'alpha'"
            )
        alpha = self.alpha if self.alpha else kwargs.pop("alpha")
        # TODO: handle allow self neighbor (Caleb)
        drnn_impute = self.drnn_imputer.impute(
            row,
            column,
            data_array,
            mask_array,
            distance_threshold,
            data_type,
            allow_self_neighbor=False,
        )
        ts_impute = self.ts_imputer.impute(
            row,
            column,
            data_array,
            mask_array,
            distance_threshold,
            data_type,
            allow_self_neighbor=True,
        )

        # interpolate between tsnn and drnn
        final_impute = (1 - alpha) * drnn_impute + alpha * ts_impute

        return final_impute

    def _calculate_distances(
        self,
        row: int,
        col: int,
        data_array: npt.NDArray,
        mask_array: npt.NDArray,
        data_type: DataType,
    ) -> None:
        """Sets the distances for the imputer.
        Sets the distances as a class attribute, so returns nothing.

        Args:
            row (int): Row index
            col (int): Column index
            data_array (npt.NDArray): Data matrix
            mask_array (npt.NDArray): Mask matrix
            data_type (DataType): Data type to use (e.g. scalars, distributions)

        """
        data_shape = data_array.shape
        n_rows = data_shape[0]
        n_cols = data_shape[1]

        if row not in self.row_distances:
            # Calculate distances between rows
            row_dists = np.zeros((n_rows, n_cols))

            for i in range(n_rows):
                # Get columns observed in both row i and row
                overlap_columns = np.logical_and(mask_array[row], mask_array[i])

                if not np.any(overlap_columns):
                    row_dists[i, :] = np.nan
                    continue

                # Calculate distance between rows
                for j in range(n_cols):
                    if not overlap_columns[
                        j
                    ]:  # Skip missing values and the target column
                        row_dists[i, j] = np.nan
                    else:
                        row_dists[i, j] = data_type.distance(
                            data_array[row, j], data_array[i, j]
                        )
            self.row_distances[row] = row_dists

        if col not in self.col_distances:
            # Calculate distances between columns
            col_dists = np.zeros((n_rows, n_cols))

            for j in range(n_cols):
                # Get rows observed in both row i and row
                overlap_columns = np.logical_and(mask_array[:, col], mask_array[:, j])

                if not np.any(overlap_columns):
                    col_dists[:, j] = np.nan
                    continue

                # Calculate distance between columns
                for i in range(n_rows):
                    if not overlap_columns[
                        i
                    ]:  # Skip missing values and the target column
                        col_dists[i, j] = np.nan
                    else:
                        col_dists[i, j] = data_type.distance(
                            data_array[i, col], data_array[i, j]
                        )
            self.col_distances[col] = col_dists
>>>>>>> 881a3726
<|MERGE_RESOLUTION|>--- conflicted
+++ resolved
@@ -926,10 +926,6 @@
                             )
                     row_distances[i, j] /= np.sum(overlap_cols)
                     row_distances[j, i] = row_distances[i, j]
-<<<<<<< HEAD
-        self.row_distances = row_distances
-=======
-
         self.row_distances = row_distances
 
 
@@ -1072,5 +1068,4 @@
                         col_dists[i, j] = data_type.distance(
                             data_array[i, col], data_array[i, j]
                         )
-            self.col_distances[col] = col_dists
->>>>>>> 881a3726
+            self.col_distances[col] = col_dists