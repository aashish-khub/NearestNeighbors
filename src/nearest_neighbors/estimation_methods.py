# from numpy._core.numerictypes import float
from .nnimputer import EstimationMethod, DataType
import numpy.typing as npt
import numpy as np

import logging
import warnings
<<<<<<< HEAD
from typing import Union, Tuple, Optional
=======
from .data_types import Scalar
>>>>>>> b1dbe688

logger = logging.getLogger(__name__)


class RowRowEstimator(EstimationMethod):
    """Estimate the missing value using row-row nearest neighbors."""

    def __init__(self):
        self.row_distances = dict()

    def __str__(self):
        return "RowRowEstimator"

    def impute(
        self,
        row: int,
        column: int,
        data_array: npt.NDArray,
        mask_array: npt.NDArray,
        distance_threshold: Union[float, Tuple[float, float]],
        data_type: DataType,
    ) -> npt.NDArray:
        """Impute the missing value at the given row and column.

        Args:
            row (int): Row index
            column (int): Column index
            data_array (npt.NDArray): Data matrix
            mask_array (npt.NDArray): Mask matrix
            distance_threshold (float): Distance threshold for nearest neighbors
            data_type (DataType): Data type to use (e.g. scalars, distributions)

        Returns:
            npt.NDArray: Imputed value

        """
        with warnings.catch_warnings():
            warnings.simplefilter("ignore", category=RuntimeWarning)
            # Calculate distances between rows
            self._calculate_distances(row, column, data_array, mask_array, data_type)
            all_dists = np.copy(self.row_distances[row])
            # Exclude the target column
            all_dists[:, column] = np.nan
            row_dists = np.nanmean(all_dists, axis=1)

            # Find the nearest neighbors indexes
            nearest_neighbors = np.where(row_dists <= distance_threshold)[0]
            # Apply mask_array to data_array
            masked_data_array = np.where(mask_array, data_array, np.nan)

        # If no neighbors found, return nan
        if len(nearest_neighbors) == 0:
            # return np.array(np.nan)
            # NOTE: implement the base case described by Eq. 11 in
            # "Counterfactual Inference for Sequential Experiments".
            if mask_array[row, column]:
                # return the observed outcome
                return data_array[row, column]
            else:
                # return the average of all observed outcomes corresponding
                # to treatment 1 at time t.
                return np.array(np.nanmean(masked_data_array[:, column]))

        # Calculate the average of the nearest neighbors
        nearest_neighbors_data = masked_data_array[nearest_neighbors, column]

        return data_type.average(nearest_neighbors_data)

    def _calculate_distances(
        self,
        row: int,
        col: int,
        data_array: npt.NDArray,
        mask_array: npt.NDArray,
        data_type: DataType,
    ) -> None:
        """Sets the distances for the imputer.
        Sets the distances as a class attribute, so returns nothing.

        Args:
            row (int): Row index
            col (int): Column index
            data_array (npt.NDArray): Data matrix
            mask_array (npt.NDArray): Mask matrix
            data_type (DataType): Data type to use (e.g. scalars, distributions)

        """
        data_shape = data_array.shape
        n_rows = data_shape[0]
        n_cols = data_shape[1]

        if row in self.row_distances:
            return

        # Calculate distances between rows
        row_dists = np.zeros((n_rows, n_cols))

        # Scalar optimization with vectorized operations instead of loops
        if isinstance(data_type, Scalar):
            # Determine overlap columns for any pairwise rows
            overlap_columns_mask = np.logical_and(
                np.tile(mask_array[row], (n_rows, 1)), mask_array
            )
            row_big_matrix = np.tile(data_array[row], (n_rows, 1))
            row_dists = np.power(data_array - row_big_matrix, 2).astype(np.float64)
            # We need the row dists as a float matrix to use np.nanmean
            row_dists[~overlap_columns_mask] = np.nan
            self.row_distances[row] = row_dists
            return

        for i in range(n_rows):
            # Get columns observed in both row i and row
            overlap_columns = np.logical_and(mask_array[row], mask_array[i])

            if not np.any(overlap_columns):
                row_dists[i, :] = np.nan
                continue

            # Calculate distance between rows
            for j in range(n_cols):
                if not overlap_columns[j]:  # Skip missing values and the target column
                    row_dists[i, j] = np.nan
                else:
                    row_dists[i, j] = data_type.distance(
                        data_array[row, j], data_array[i, j]
                    )
        self.row_distances[row] = row_dists


class ColColEstimator(EstimationMethod):
    """Estimate the missing value using column-column nearest neighbors."""

    def __init__(self):
        self.estimator = RowRowEstimator()
        # use the same logic as RowRowEstimator but transposed
        # save the distances

    def __str__(self):
        return "ColColEstimator"

    def impute(
        self,
        row: int,
        column: int,
        data_array: npt.NDArray,
        mask_array: npt.NDArray,
        distance_threshold: Union[float, Tuple[float, float]],
        data_type: DataType,
    ) -> npt.NDArray:
        """Impute the missing value at the given row and column.

        Args:
            row (int): Row index
            column (int): Column index
            data_array (npt.NDArray): Data matrix
            mask_array (npt.NDArray): Mask matrix
            distance_threshold (float): Distance threshold for nearest neighbors
            data_type (DataType): Data type to use (e.g. scalars, distributions)

        Returns:
            npt.NDArray: Imputed value

        """
        data_transposed = np.swapaxes(data_array, 0, 1)
        mask_transposed = np.swapaxes(mask_array, 0, 1)

        return self.estimator.impute(
            column, row, data_transposed, mask_transposed, distance_threshold, data_type
        )

    def _calculate_distances(
        self,
        row: int,
        col: int,
        data_array: npt.NDArray,
        mask_array: npt.NDArray,
        data_type: DataType,
    ) -> None:
        """Sets the distances for the imputer.
        Sets the distances as a class attribute, so returns nothing.

        Args:
            row (int): Row index
            col (int): Column index
            data_array (npt.NDArray): Data matrix
            mask_array (npt.NDArray): Mask matrix
            data_type (DataType): Data type to use (e.g. scalars, distributions)

        """
        # We use the RowRow Estimator to calculate the distances
        pass


class DREstimator(EstimationMethod):
    """Estimate the missing entry using doubly robust nearest neighbors."""

    def __init__(self):
        self.row_distances = dict()
        self.col_distances = dict()

    def impute(
        self,
        row: int,
        column: int,
        data_array: npt.NDArray,
        mask_array: npt.NDArray,
        distance_threshold: Union[float, Tuple[float, float]],
        data_type: DataType,
    ) -> npt.NDArray:
        """Impute the missing value at the given row and column using doubly robust method.

        Args:
        ----
            row (int): Row index
            column (int): Column index
            data_array (npt.NDArray): Data matrix
            mask_array (npt.NDArray): Mask matrix
            distance_threshold (float or Tuple[float, float]): Distance threshold for nearest neighbors
            or a tuple of (row_threshold, col_threshold) for row and column respectively.
            data_type (DataType): Data type to use (e.g. scalars, distributions)

        """
        if isinstance(distance_threshold, tuple):
            distance_threshold_row = distance_threshold[0]
            distance_threshold_col = distance_threshold[1]
        else:
            distance_threshold_row = distance_threshold
            distance_threshold_col = distance_threshold

        with warnings.catch_warnings():
            warnings.simplefilter("ignore", category=RuntimeWarning)
            self._calculate_distances(row, column, data_array, mask_array, data_type)
            all_dists = np.copy(self.row_distances[row])
            # Exclude the target column
            all_dists[:, column] = np.nan
            row_dists = np.nanmean(all_dists, axis=1)
            if not mask_array[row, column]:
                row_dists[row] = np.inf  # Exclude the target row
            # Exclude the target row
            all_dists = np.copy(self.col_distances[column])
            all_dists[row, :] = np.nan
            col_dists = np.nanmean(all_dists, axis=0)
            if not mask_array[row, column]:
                col_dists[column] = np.inf  # Exclude the target col

        # Find the row nearest neighbors indexes
        row_nearest_neighbors = np.nonzero(row_dists <= distance_threshold_row)[0]

        # Find the col nearest neighbors indexes
        col_nearest_neighbors = np.nonzero(col_dists <= distance_threshold_col)[0]

        # neighbors can only be used if they are observed
        row_nearest_neighbors = row_nearest_neighbors[
            mask_array[row_nearest_neighbors, column] == 1
        ]
        col_nearest_neighbors = col_nearest_neighbors[
            mask_array[row, col_nearest_neighbors] == 1
        ]

        # Use doubly robust nearest neighbors to combine row and col
        y_itprime = data_array[row, col_nearest_neighbors]
        y_jt = data_array[row_nearest_neighbors, column]
        if len(y_itprime) == 0 and len(y_jt) == 0:
            return np.array(np.nan)

        # get intersecting entries
        j_inds, tprime_inds = np.meshgrid(
            row_nearest_neighbors, col_nearest_neighbors, indexing="ij"
        )
        y_jtprime = data_array[j_inds, tprime_inds]
        mask_jtprime = mask_array[j_inds, tprime_inds]

        # nonzero gets all indices of the mask that are 1
        intersec_inds = np.nonzero(mask_jtprime == 1)

        y_itprime_inter = y_itprime[
            intersec_inds[1]
        ]  # this is a array of column values for all intersecting triplets
        y_jt_inter = y_jt[
            intersec_inds[0]
        ]  # this is a array of row values for all intersecting triplets
        # note: defaults to rownn if no intersection -> should default to ts-nn instead?
        if len(y_itprime_inter) == 0 or len(y_jt_inter) == 0:
            return np.array(
                data_type.average(y_jt)
                if len(y_jt) > 0
                else data_type.average(y_itprime)
            )
        sum_y = y_itprime_inter + y_jt_inter - y_jtprime[intersec_inds]
        avg = data_type.average(sum_y)
        return avg

    def _calculate_distances(
        self,
        row: int,
        col: int,
        data_array: npt.NDArray,
        mask_array: npt.NDArray,
        data_type: DataType,
    ) -> None:
        """Sets the distances for the imputer.
        Sets the distances as a class attribute, so returns nothing.

        Args:
            row (int): Row index
            col (int): Column index
            data_array (npt.NDArray): Data matrix
            mask_array (npt.NDArray): Mask matrix
            data_type (DataType): Data type to use (e.g. scalars, distributions)

        """
        data_shape = data_array.shape
        n_rows = data_shape[0]
        n_cols = data_shape[1]

        if row not in self.row_distances:
            # Calculate distances between rows
            row_dists = np.zeros((n_rows, n_cols))

            # Scalar optimization with vectorized operations instead of loops
            if isinstance(data_type, Scalar):
                # Determine overlap columns for any pairwise rows
                overlap_columns_mask = np.logical_and(
                    np.tile(mask_array[row], (n_rows, 1)), mask_array
                )
                row_big_matrix = np.tile(data_array[row], (n_rows, 1))
                row_dists = np.power(data_array - row_big_matrix, 2).astype(np.float64)
                # We need the row dists as a float matrix to use np.nanmean
                row_dists[~overlap_columns_mask] = np.nan
            else:
                for i in range(n_rows):
                    # Get columns observed in both row i and row
                    overlap_columns = np.logical_and(mask_array[row], mask_array[i])

                    if not np.any(overlap_columns):
                        row_dists[i, :] = np.nan
                        continue

                    # Calculate distance between rows
                    for j in range(n_cols):
                        if not overlap_columns[
                            j
                        ]:  # Skip missing values and the target column
                            row_dists[i, j] = np.nan
                        else:
                            row_dists[i, j] = data_type.distance(
                                data_array[row, j], data_array[i, j]
                            )
            self.row_distances[row] = row_dists
            # self.row_distances[row][row] = np.inf  # Exclude the row itself

        if col not in self.col_distances:
            # Calculate distances between columns
            col_dists = np.zeros((n_rows, n_cols))

            # Scalar optimization with vectorized operations instead of loops
            if isinstance(data_type, Scalar):
                # Determine overlap columns for any pairwise rows
                overlap_columns_mask = np.logical_and(
                    np.tile(mask_array[:, col].reshape(-1, 1), (1, n_cols)), mask_array
                )
                row_big_matrix = np.tile(data_array[:, col].reshape(-1, 1), (1, n_cols))
                col_dists = np.power(data_array - row_big_matrix, 2).astype(np.float64)
                # We need the col dists as a float matrix to use np.nanmean
                col_dists[~overlap_columns_mask] = np.nan

            else:
                for j in range(n_cols):
                    # Get rows observed in both row i and row
                    overlap_columns = np.logical_and(
                        mask_array[:, col], mask_array[:, j]
                    )

                    if not np.any(overlap_columns):
                        col_dists[:, j] = np.nan
                        continue

                    # Calculate distance between columns
                    for i in range(n_rows):
                        if not overlap_columns[
                            i
                        ]:  # Skip missing values and the target column
                            col_dists[i, j] = np.nan
                        else:
                            col_dists[i, j] = data_type.distance(
                                data_array[i, col], data_array[i, j]
                            )
            self.col_distances[col] = col_dists
            # self.col_distances[col][col] = np.inf


class TSEstimator(EstimationMethod):
    """Estimate the missing value using two-sided nearest neighbors.

    This method first finds the row and column neighborhoods (based on a
    distance computed over overlapping observed entries, excluding the target)
    and then imputes the missing entry by averaging the observed values
    over the cross-product of these neighborhoods.
    """

    def __init__(self):
        self.estimator = DREstimator()

    def __str__(self):
        return "TSEstimator"

    def impute(
        self,
        row: int,
        column: int,
        data_array: npt.NDArray,
        mask_array: npt.NDArray,
        distance_threshold: Union[float, Tuple[float, float]],
        data_type: DataType,
    ) -> npt.NDArray:
        r"""Impute the missing value at the given row and column using two-sided NN.

        Args:
            row (int): Target row index.
            column (int): Target column index.
            data_array (npt.NDArray): Data matrix.
            mask_array (npt.NDArray): Boolean mask matrix (True if observed).
            distance_threshold (float or Tuple[float, float]): Distance threshold(s) for row and column neighborhoods. This is our \vec eta = (\eta_row, \eta_col).
            data_type (DataType): Provides methods for computing distances and averaging.

        Returns:
            npt.NDArray: Imputed value.

        """
        if isinstance(distance_threshold, tuple):
            eta_row, eta_col = distance_threshold
        else:
            eta_row = distance_threshold
            eta_col = distance_threshold

        with warnings.catch_warnings():
            warnings.simplefilter("ignore", category=RuntimeWarning)
            self._calculate_distances(row, column, data_array, mask_array, data_type)
            all_dists = np.copy(self.estimator.row_distances[row])
            # Exclude the target column
            all_dists[:, column] = np.nan
            row_dists = np.nanmean(all_dists, axis=1)
            if not mask_array[row, column]:
                row_dists[row] = np.inf  # Exclude the target row
            # Exclude the target row
            all_dists = np.copy(self.estimator.col_distances[column])
            all_dists[row, :] = np.nan
            col_dists = np.nanmean(all_dists, axis=0)
            if not mask_array[row, column]:
                col_dists[column] = np.inf  # Exclude the target col

        # Establish the neighborhoods subject to the distance thresholds
        row_nearest_neighbors = np.where(row_dists <= eta_row)[0]
        # This is the set N_row(i, j) = {i' | d^2(i, i') <= eta_row^2}
        col_nearest_neighbors = np.where(col_dists <= eta_col)[0]
        # This is the set N_col(i, j) = {j' | d^2(j, j') <= eta_col^2}
        neighborhood_submatrix = data_array[
            np.ix_(row_nearest_neighbors, col_nearest_neighbors)
        ]
        # This is the submatrix of the cross-product of the row and column neighborhoods
        mask_array = mask_array.astype(bool)  # for efficient indexing
        neighborhood_mask = mask_array[
            np.ix_(row_nearest_neighbors, col_nearest_neighbors)
        ]
        # This is the mask of the cross-product of the row and column neighborhoods

        values_for_estimation = neighborhood_submatrix[neighborhood_mask.astype(bool)]
        if values_for_estimation.size == 0:
            if mask_array[row, column]:
                logger.log(
                    logging.WARNING,
                    f"Warning: No valid neighbors found for ({row}, {column}). Returning observed value.",
                )
                return data_array[row, column]
            else:
                logger.log(
                    logging.WARNING,
                    f"Warning: No valid neighbors found for ({row}, {column}). Returning np.nan.",
                )
                return np.array(np.nan)
        else:
            theta_hat = data_type.average(values_for_estimation)
            return theta_hat

    def _calculate_distances(
        self,
        row: int,
        col: int,
        data_array: npt.NDArray,
        mask_array: npt.NDArray,
        data_type: DataType,
    ) -> None:
        """Sets the distances for the imputer.
        Sets the distances as a class attribute, so returns nothing.

        Args:
            row (int): Row index
            col (int): Column index
            data_array (npt.NDArray): Data matrix
            mask_array (npt.NDArray): Mask matrix
            data_type (DataType): Data type to use (e.g. scalars, distributions)

        """
<<<<<<< HEAD
        n_rows, n_cols = data_array.shape

        if row not in self.row_distances:
            # Calculate distances between rows
            row_dists = np.zeros((n_rows, n_cols))

            for i in range(n_rows):
                # Get columns observed in both row i and row
                overlap_columns = np.logical_and(mask_array[row], mask_array[i])

                if not np.any(overlap_columns):
                    row_dists[i, :] = np.nan
                    continue

                # Calculate distance between rows
                for j in range(n_cols):
                    # Skip missing values and the target column
                    if not overlap_columns[j]:
                        row_dists[i, j] = np.nan
                    else:
                        row_dists[i, j] = data_type.distance(
                            data_array[row, j], data_array[i, j]
                        )
            self.row_distances[row] = row_dists
            # self.row_distances[row][row] = np.inf  # Exclude the row itself

        if col not in self.col_distances:
            # Calculate distances between columns
            col_dists = np.zeros((n_rows, n_cols))

            for j in range(n_cols):
                # Get rows observed in both row i and row
                overlap_columns = np.logical_and(mask_array[:, col], mask_array[:, j])

                if not np.any(overlap_columns):
                    col_dists[:, j] = np.nan
                    continue

                # Calculate distance between columns
                for i in range(n_rows):
                    # Skip missing values and the target column
                    if not overlap_columns[i]:
                        col_dists[i, j] = np.nan
                    else:
                        col_dists[i, j] = data_type.distance(
                            data_array[i, col], data_array[i, j]
                        )
            self.col_distances[col] = col_dists
            # self.col_distances[col][col] = np.inf

        # if row not in self.row_distances:
        #     row_dists = np.zeros(n_rows)
        #     for i in range(n_rows):
        #         # Get columns observed in both row i and row
        #         overlap_columns = np.logical_and(mask_array[row], mask_array[i])

        #         if not np.any(overlap_columns):
        #             row_dists[i] = np.inf
        #             continue

        #         # Calculate distance between rows
        #         for j in range(n_cols):
        #             if (
        #                 not overlap_columns[j] or j == col
        #             ):  # Skip missing values and the target column
        #                 continue
        #             row_dists[i] += data_type.distance(
        #                 data_array[row, j], data_array[i, j]
        #             )
        #         row_dists[i] /= np.sum(overlap_columns)
        #     row_dists[row] = np.inf  # Exclude the row itself
        #     self.row_distances[row] = row_dists

        # if col not in self.col_distances:
        #     col_dists = np.zeros(n_cols)
        #     for i in range(n_cols):
        #         # Get rows observed in both column i and column
        #         overlap_rows = np.logical_and(mask_array[:, col], mask_array[:, i])

        #         if not np.any(overlap_rows):
        #             col_dists[i] = np.inf
        #             continue

        #         # Calculate distance between columns
        #         for j in range(n_rows):
        #             if not overlap_rows[j] or j == row:
        #                 continue
        #             col_dists[i] += data_type.distance(
        #                 data_array[j, col], data_array[j, i]
        #             )
        #         col_dists[i] /= np.sum(overlap_rows)
        #     col_dists[col] = np.inf
        #     self.col_distances[col] = col_dists


class StarNNEstimator(EstimationMethod):
    """Estimate the missing value using Star NN."""

    def __init__(
        self,
        delta: float = 0.05,
        noise_variance: Optional[
            float
        ] = None,  # this is a the new variable specific to this!
        convergence_threshold: float = 1e-4,
        max_iterations: int = 10,
    ):
        self.row_distances = np.array([])
        self.noise_variance = noise_variance
        self.convergence_threshold = convergence_threshold
        self.max_iterations = max_iterations
        self.delta = delta
        self.estimated_signal_matrix = None  # these 2 are used to cache full matrix result since impute is 1 (r,c) at a time
        self.delta_value_for_signal_matrix = None
    
    def __str__(self):
        return "StarNNEstimator"

    def get_estimated_signal_matrix(self) -> npt.NDArray | None:
        """Get the estimated signal matrix."""
        sig_mat = self.estimated_signal_matrix
        if sig_mat is not None:
            return sig_mat
        else:
            raise ValueError(
                "Estimated signal matrix is None. Please call impute first."
            )

    def _impute_single_value_helper(
        self,
        row: int,
        column: int,
        data_array: npt.NDArray,
        mask_array: npt.NDArray,
        data_type: DataType,
    ) -> npt.NDArray:
        """Imputes one specific value using the Star NN method."""
        n_rows, n_cols = data_array.shape
        delta = self.delta
        print("delta: %s" % delta)  # TODO switch to logger.log
        print("noise_variance: %s" % self.noise_variance)  # TODO switch to logger.log
        if self.noise_variance is None:
            noise_variance = np.var(data_array[mask_array == 1]) / 2
            self.noise_variance = noise_variance
        else:
            noise_variance = self.noise_variance

        observed_rows = np.where(mask_array[:, column] == 1)[0]
        n_observed = len(observed_rows)
        if n_observed == 0:
            return np.array(np.nan)

        with warnings.catch_warnings():
            warnings.simplefilter("ignore", category=RuntimeWarning)
            # Calculate distances between rows
            if not self.row_distances.size:
                self._calculate_distances(
                    row, column, data_array, mask_array, data_type
                )
            row_distances = np.copy(self.row_distances)

        row_distances = (
            row_distances[np.ix_(observed_rows, observed_rows)] - 2 * noise_variance
        )
        np.fill_diagonal(row_distances, 0)
        mean_distance = np.mean(row_distances[0, :])
        dist_diff = row_distances[0, :] - mean_distance
        # print (noise_variance)
        if noise_variance != 0:
            weights = (1 / n_observed) - dist_diff / (
                8 * noise_variance * np.log(1 / delta)
            )
        else:
            weights = (1 / n_observed) - dist_diff / (
                8 * np.log(1 / delta) )
        sorted_weights = np.sort(weights)[::-1]
        weight_sum = 0
        u = 0
        for k in range(n_observed):
            weight_sum += sorted_weights[k]
            u_new = (weight_sum - 1) / (k + 1)
            if k == n_observed - 1 or sorted_weights[k + 1] <= u_new:
                u = u_new
                break
        weights = np.maximum(0, weights - u)
        # print("weights for row %d, column %d: %s" % (row, column, weights))
        ret_val = np.sum(weights * data_array[observed_rows, column])
        return ret_val

    def _fit_full_matrix(
        self,
        data_array: npt.NDArray,
        mask_array: npt.NDArray,
        data_type: DataType,
    ) -> np.ndarray:
        n_rows, n_cols = data_array.shape
        imputed_data = np.zeros_like(data_array)
        for iter in range(self.max_iterations):
            print("Iteration %d" % iter)  # TODO switch to logger.log
            for i in range(n_rows):
                for j in range(n_cols):
                    imputed_data[i, j] = self._impute_single_value_helper(
                        i, j, data_array, mask_array, data_type
                    )
            diff = imputed_data[mask_array == 1] - data_array[mask_array == 1]
            diff = diff[~np.isnan(diff)]  # Remove any NaN values
            if len(diff) > 0:
                new_variance_estimate = np.var(diff)
                if self.noise_variance is None:
                    raise ValueError(
                        "Noise variance is not set, which should not happen."
                    )
                if (
                    abs(new_variance_estimate - self.noise_variance)
                    / self.noise_variance
                    < self.convergence_threshold
                ):
                    print(
                        f"Converged after {iter + 1} iterations and final noise variance: {new_variance_estimate}"
                    )
                    self.noise_variance = new_variance_estimate
                    break
                self.noise_variance = new_variance_estimate
        return imputed_data

    def impute(
        self,
        row: int,
        column: int,
        data_array: npt.NDArray,
        mask_array: npt.NDArray,
        distance_threshold: Union[float, Tuple[float, float]], #unused
        data_type: DataType,
    ) -> npt.NDArray:
        """Impute the missing value at the given row and column.

        Args:
            row (int): Row index of the missing value.
            column (int): Column index of the missing value.
            data_array (npt.NDArray): Data matrix containing observed and missing values.
            mask_array (npt.NDArray): Boolean mask matrix indicating observed values.
            distance_threshold (Union[float, Tuple[float, float]]): Distance threshold (unused in this method).
            data_type (DataType): Data type providing methods for distance calculation and averaging.

        Returns:
            npt.NDArray: Imputed value for the specified row and column.

        """
        # full_converged_theta_hat = self.fit_full_matrix(data_array, mask_array, data_type, distance_threshold)
        # cache it for this value of distance
        # if (
        #     self.estimated_signal_matrix is None
        #     or self.delta_value_for_signal_matrix != distance_threshold
        # ):
        if self.estimated_signal_matrix is None:
            estimated_signal_matrix = self._fit_full_matrix(
                data_array, mask_array, data_type, 
            )
            self.estimated_signal_matrix = estimated_signal_matrix
        else:
            estimated_signal_matrix = self.estimated_signal_matrix
            # self.c_value_for_full_converged_theta_hat = distance_threshold
        # else:
        #     estimated_signal_matrix = self.estimated_signal_matrix

        ret_val = estimated_signal_matrix[row, column]
        return ret_val

    def _calculate_distances(
        self,
        row: int,
        col: int,
        data_array: npt.NDArray,
        mask_array: npt.NDArray,
        data_type: DataType,
    ) -> None:
        """Computes distances, caches them."""
        # TODO add validation checks here
        n_rows, n_cols = data_array.shape
        row_distances = np.zeros((n_rows, n_cols))

        for i in range(n_rows):
            for j in range(i + 1, n_rows):
                overlap_cols = np.logical_and(mask_array[i, :], mask_array[j, :])
                if not np.any(overlap_cols):
                    row_distances[i, j] = np.inf
                    row_distances[j, i] = np.inf
                    continue
                for k in range(n_cols):
                    if not overlap_cols[k]:
                        continue
                    row_distances[i, j] += data_type.distance(
                        data_array[i, k], data_array[j, k]
                    )
                row_distances[i, j] /= np.sum(overlap_cols)
                row_distances[j, i] = row_distances[i, j]
        self.row_distances = row_distances
=======
        self.estimator._calculate_distances(row, col, data_array, mask_array, data_type)
        # We use the DREstimator class to calculate the distances
        # because it is the same as the two-sided estimator
>>>>>>> b1dbe688
<|MERGE_RESOLUTION|>--- conflicted
+++ resolved
@@ -5,11 +5,8 @@
 
 import logging
 import warnings
-<<<<<<< HEAD
 from typing import Union, Tuple, Optional
-=======
 from .data_types import Scalar
->>>>>>> b1dbe688
 
 logger = logging.getLogger(__name__)
 
@@ -513,100 +510,9 @@
             data_type (DataType): Data type to use (e.g. scalars, distributions)
 
         """
-<<<<<<< HEAD
-        n_rows, n_cols = data_array.shape
-
-        if row not in self.row_distances:
-            # Calculate distances between rows
-            row_dists = np.zeros((n_rows, n_cols))
-
-            for i in range(n_rows):
-                # Get columns observed in both row i and row
-                overlap_columns = np.logical_and(mask_array[row], mask_array[i])
-
-                if not np.any(overlap_columns):
-                    row_dists[i, :] = np.nan
-                    continue
-
-                # Calculate distance between rows
-                for j in range(n_cols):
-                    # Skip missing values and the target column
-                    if not overlap_columns[j]:
-                        row_dists[i, j] = np.nan
-                    else:
-                        row_dists[i, j] = data_type.distance(
-                            data_array[row, j], data_array[i, j]
-                        )
-            self.row_distances[row] = row_dists
-            # self.row_distances[row][row] = np.inf  # Exclude the row itself
-
-        if col not in self.col_distances:
-            # Calculate distances between columns
-            col_dists = np.zeros((n_rows, n_cols))
-
-            for j in range(n_cols):
-                # Get rows observed in both row i and row
-                overlap_columns = np.logical_and(mask_array[:, col], mask_array[:, j])
-
-                if not np.any(overlap_columns):
-                    col_dists[:, j] = np.nan
-                    continue
-
-                # Calculate distance between columns
-                for i in range(n_rows):
-                    # Skip missing values and the target column
-                    if not overlap_columns[i]:
-                        col_dists[i, j] = np.nan
-                    else:
-                        col_dists[i, j] = data_type.distance(
-                            data_array[i, col], data_array[i, j]
-                        )
-            self.col_distances[col] = col_dists
-            # self.col_distances[col][col] = np.inf
-
-        # if row not in self.row_distances:
-        #     row_dists = np.zeros(n_rows)
-        #     for i in range(n_rows):
-        #         # Get columns observed in both row i and row
-        #         overlap_columns = np.logical_and(mask_array[row], mask_array[i])
-
-        #         if not np.any(overlap_columns):
-        #             row_dists[i] = np.inf
-        #             continue
-
-        #         # Calculate distance between rows
-        #         for j in range(n_cols):
-        #             if (
-        #                 not overlap_columns[j] or j == col
-        #             ):  # Skip missing values and the target column
-        #                 continue
-        #             row_dists[i] += data_type.distance(
-        #                 data_array[row, j], data_array[i, j]
-        #             )
-        #         row_dists[i] /= np.sum(overlap_columns)
-        #     row_dists[row] = np.inf  # Exclude the row itself
-        #     self.row_distances[row] = row_dists
-
-        # if col not in self.col_distances:
-        #     col_dists = np.zeros(n_cols)
-        #     for i in range(n_cols):
-        #         # Get rows observed in both column i and column
-        #         overlap_rows = np.logical_and(mask_array[:, col], mask_array[:, i])
-
-        #         if not np.any(overlap_rows):
-        #             col_dists[i] = np.inf
-        #             continue
-
-        #         # Calculate distance between columns
-        #         for j in range(n_rows):
-        #             if not overlap_rows[j] or j == row:
-        #                 continue
-        #             col_dists[i] += data_type.distance(
-        #                 data_array[j, col], data_array[j, i]
-        #             )
-        #         col_dists[i] /= np.sum(overlap_rows)
-        #     col_dists[col] = np.inf
-        #     self.col_distances[col] = col_dists
+        self.estimator._calculate_distances(row, col, data_array, mask_array, data_type)
+        # We use the DREstimator class to calculate the distances
+        # because it is the same as the two-sided estimator
 
 
 class StarNNEstimator(EstimationMethod):
@@ -628,7 +534,7 @@
         self.delta = delta
         self.estimated_signal_matrix = None  # these 2 are used to cache full matrix result since impute is 1 (r,c) at a time
         self.delta_value_for_signal_matrix = None
-    
+
     def __str__(self):
         return "StarNNEstimator"
 
@@ -687,8 +593,7 @@
                 8 * noise_variance * np.log(1 / delta)
             )
         else:
-            weights = (1 / n_observed) - dist_diff / (
-                8 * np.log(1 / delta) )
+            weights = (1 / n_observed) - dist_diff / (8 * np.log(1 / delta))
         sorted_weights = np.sort(weights)[::-1]
         weight_sum = 0
         u = 0
@@ -745,7 +650,7 @@
         column: int,
         data_array: npt.NDArray,
         mask_array: npt.NDArray,
-        distance_threshold: Union[float, Tuple[float, float]], #unused
+        distance_threshold: Union[float, Tuple[float, float]],  # unused
         data_type: DataType,
     ) -> npt.NDArray:
         """Impute the missing value at the given row and column.
@@ -770,7 +675,9 @@
         # ):
         if self.estimated_signal_matrix is None:
             estimated_signal_matrix = self._fit_full_matrix(
-                data_array, mask_array, data_type, 
+                data_array,
+                mask_array,
+                data_type,
             )
             self.estimated_signal_matrix = estimated_signal_matrix
         else:
@@ -810,9 +717,4 @@
                     )
                 row_distances[i, j] /= np.sum(overlap_cols)
                 row_distances[j, i] = row_distances[i, j]
-        self.row_distances = row_distances
-=======
-        self.estimator._calculate_distances(row, col, data_array, mask_array, data_type)
-        # We use the DREstimator class to calculate the distances
-        # because it is the same as the two-sided estimator
->>>>>>> b1dbe688
+        self.row_distances = row_distances