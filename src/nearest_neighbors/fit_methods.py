from .nnimputer import FitMethod, DataType, NearestNeighborImputer
from .estimation_methods import DREstimator, TSEstimator, AutoEstimator
import numpy.typing as npt
from hyperopt import hp, fmin, tpe, Trials
from typing import cast, Union, Any
import numpy as np


def evaluate_imputation(
    data_array: npt.NDArray,
    mask_array: npt.NDArray,
    imputer: NearestNeighborImputer,
    test_cells: list[tuple[int, int]],
    data_type: DataType,
    allow_self_neighbor: bool = False,
    **kwargs: Any,
) -> float:
    """Evaluate the imputer on a set.

    Args:
        data_array (npt.NDArray): Data matrix
        mask_array (npt.NDArray): Mask matrix
        imputer (NearestNeighborImputer): Imputer object
        test_cells (list[tuple[int,int]]): List of cells as tuples of row and column indices
        data_type (DataType): Data type to use (e.g. scalars, distributions)
        allow_self_neighbor (bool, optional): Whether to allow the entry itself as a neighbor. Defaults to False.
        **kwargs (Any): Additional keyword args

    Raises:
        ValueError: If a validation cell is missing

    Returns:
        float: Average imputation error

    """
    # Block out the test cells
    for row, col in test_cells:
        if mask_array[row, col] == 0:
            raise ValueError("Validation cell is missing.")
        if isinstance(data_array, np.ndarray):
            if data_array[row, col] is None:
                raise ValueError("Validation cell is missing.")
        # elif isinstance(data_array, coo_matrix):
        #     if data_array.data[row, col] is None:
        #         raise ValueError("Validation cell is missing.")
        mask_array[row, col] = 0  # Set the mask to missing
    errors = []
    for row, col in test_cells:
        imputed_value = imputer.impute(
            row, col, data_array, mask_array, allow_self_neighbor=allow_self_neighbor
        )
        true_value = data_array[row, col]
        errors.append(data_type.distance(imputed_value, true_value))

    # Reset the mask
    for row, col in test_cells:
        mask_array[row, col] = 1

    return float(np.nanmean(errors))


class LeaveBlockOutValidation(FitMethod):
    """Fit method by leaving out a block of cells."""

    def __init__(
        self,
        block: list[tuple[int, int]],
        distance_threshold_range: tuple[float, float],
        n_trials: int,
        data_type: DataType,
        allow_self_neighbor: bool = False,
        rng: np.random.Generator | None = None,
    ):
        """Initialize the block fit method.

        Args:
            block (list[tuple[int,int]]): List of cells as tuples of row and column indices
            distance_threshold_range (tuple[float,float]): Range of distance thresholds to test
            n_trials (int): Number of trials to run
            data_type (DataType): Data type to use (e.g. scalars, distributions)
            allow_self_neighbor (bool, optional): Whether to allow the entry itself as a neighbor. Defaults to False.
            rng (np.random.Generator | None, optional): Random number generator. Defaults to None.

        """
        self.block = block
        self.distance_threshold_range = distance_threshold_range
        self.n_trials = n_trials
        self.data_type = data_type
        self.allow_self_neighbor = allow_self_neighbor
        self.rng = rng

    def fit(
        self,
        data_array: npt.NDArray,
        mask_array: npt.NDArray,
        imputer: NearestNeighborImputer,
        ret_trials: bool = False,
        verbose: bool = False,
    ) -> Union[float, tuple[float, Trials]]:
        """Find the best distance threshold for the given data
        by leaving out a block of cells and testing imputation against them.

        Args:
            data_array (npt.NDArray): Data matrix
            mask_array (npt.NDArray): Mask matrix
            imputer (NearestNeighborImputer): Imputer object
            ret_trials (bool): If True, return the trials object which contains metadata on hyperparameter search.
            verbose (bool, optional): Whether to print the progress. Defaults to False.

        Returns:
            float: Best distance threshold or (float, Trials): Best distance threshold and trials object if ret_trials is True.

        """

        def objective(distance_threshold: float) -> float:
            """Objective function for hyperopt.

            Args:
                distance_threshold (float): Distance threshold to test

            Returns:
                float: Average imputation error

            """
            imputer.distance_threshold = distance_threshold
            return evaluate_imputation(
                data_array,
                mask_array,
                imputer,
                self.block,
                self.data_type,
                self.allow_self_neighbor,
            )

        lower_bound, upper_bound = self.distance_threshold_range
        trials = Trials()
        best_distance_threshold = fmin(
            fn=objective,
            verbose=verbose,
            space=hp.uniform("distance_threshold", lower_bound, upper_bound),
            algo=tpe.suggest,
            max_evals=self.n_trials,
            trials=trials,
            rstate=self.rng,
        )
        if best_distance_threshold is None:
            return float("nan")
        imputer.distance_threshold = best_distance_threshold["distance_threshold"]

        if ret_trials:
            return imputer.distance_threshold, trials
        return imputer.distance_threshold


class DualThresholdLeaveBlockOutValidation(FitMethod):
    """An abstract base subclass for fit methods that leave out a block of cells and tune separate row and column thresholds."""

    expected_estimator_type = type(None)

    def __init__(
        self,
        block: list[tuple[int, int]],
        distance_threshold_range_row: tuple[float, float],
        distance_threshold_range_col: tuple[float, float],
        n_trials: int,
        data_type: DataType,
        allow_self_neighbor: bool = False,
    ):
        """Initialize the dual threshold block fit method.

        Args:
            block (list[tuple[int, int]]): List of cells as tuples of row and column indices.
            distance_threshold_range_row (tuple[float, float]): Range of row distance thresholds to test.
            distance_threshold_range_col (tuple[float, float]): Range of column distance thresholds to test.
            n_trials (int): Number of trials to run.
            data_type (DataType): Data type to use (e.g. scalars, distributions).
            allow_self_neighbor (bool, optional): Whether to allow the entry itself as a neighbor. Defaults to False.

        """
        self.block = block
        self.distance_threshold_range_row = distance_threshold_range_row
        self.distance_threshold_range_col = distance_threshold_range_col
        self.n_trials = n_trials
        self.data_type = data_type
        self.allow_self_neighbor = allow_self_neighbor

    def fit(
        self,
        data_array: npt.NDArray,
        mask_array: npt.NDArray,
        imputer: NearestNeighborImputer,
        ret_trials: bool = False,
        verbose: bool = False,
    ) -> Union[tuple[float, float], tuple[tuple[float, float], Trials]]:
        """Find the best distance thresholds for rows and columns by leaving out a block of cells and testing imputation.

        Args:
            data_array (npt.NDArray): Data matrix.
            mask_array (npt.NDArray): Mask matrix.
            imputer (NearestNeighborImputer): Imputer object.
            ret_trials (bool): If True, return the trials object which contains metadata on hyperparameter search.
            verbose (bool): If True, print the progress.

        Returns:
            tuple[float, float]: Best distance thresholds for rows and columns.

        """

        def _objective(params: dict[str, float]) -> float:
            """Objective function for hyperopt.

            Args:
                params (dict[str, float]): Dictionary containing row and column distance thresholds

            Returns:
                float: Average imputation error

            """
            row_threshold = params["distance_threshold_row"]
            col_threshold = params["distance_threshold_col"]
            imputer.distance_threshold = (row_threshold, col_threshold)
            return evaluate_imputation(
                data_array,
                mask_array,
                imputer,
                self.block,
                self.data_type,
                self.allow_self_neighbor,
            )

        lower_bound_row, upper_bound_row = self.distance_threshold_range_row
        lower_bound_col, upper_bound_col = self.distance_threshold_range_col
        trials = Trials()
        best_params = fmin(
            fn=_objective,
            space={
                "distance_threshold_row": hp.uniform(
                    "distance_threshold_row", lower_bound_row, upper_bound_row
                ),
                "distance_threshold_col": hp.uniform(
                    "distance_threshold_col", lower_bound_col, upper_bound_col
                ),
            },
            algo=tpe.suggest,
            max_evals=self.n_trials,
            verbose=verbose,
            trials=trials,
        )

        if best_params is None:
            return float("nan"), float("nan")

        imputer.distance_threshold = (
            best_params["distance_threshold_row"],
            best_params["distance_threshold_col"],
        )
        if ret_trials:
            return imputer.distance_threshold, trials
        return imputer.distance_threshold


class DRLeaveBlockOutValidation(DualThresholdLeaveBlockOutValidation):
    """Fit method by leaving out a block of cells using separate thresholds for rows and columns with a DREstimator."""

    expected_estimator_type = DREstimator

    def fit(
        self,
        data_array: npt.NDArray,
        mask_array: npt.NDArray,
        imputer: NearestNeighborImputer,
        ret_trials: bool = False,
        verbose: bool = False,
    ) -> Union[tuple[float, float], tuple[tuple[float, float], Trials]]:
        """Find the best distance thresholds for rows and columns using a DREstimator.

        Args:
            data_array (npt.NDArray): Data matrix.
            mask_array (npt.NDArray): Mask matrix.
            imputer (NearestNeighborImputer): Imputer object.
            ret_trials (bool): If True, return the trials object which contains metadata on hyperparameter search.
            verbose (bool): If True, print the progress.

        Returns:
            tuple[float, float]: Best distance thresholds for rows and columns.

        Raises:
            ValueError: If the imputer does not use a DREstimator.

        """
        if not isinstance(imputer.estimation_method, DREstimator):
            raise ValueError(
                f"The imputer must use a DREstimator for {self.__class__.__name__}."
            )
        imputer.estimation_method = cast(DREstimator, imputer.estimation_method)
        return super().fit(data_array, mask_array, imputer, ret_trials, verbose)


class TSLeaveBlockOutValidation(DualThresholdLeaveBlockOutValidation):
    """Fit method by leaving out a block of cells using separate thresholds for rows and columns with a TSEstimator."""

    expected_estimator_type = TSEstimator

    def fit(
        self,
        data_array: npt.NDArray,
        mask_array: npt.NDArray,
        imputer: NearestNeighborImputer,
        ret_trials: bool = False,
        verbose: bool = False,
    ) -> Union[tuple[float, float], tuple[tuple[float, float], Trials]]:
        """Find the best distance thresholds for rows and columns using a TSEstimator.

        Args:
            data_array (npt.NDArray): Data matrix.
            mask_array (npt.NDArray): Mask matrix.
            imputer (NearestNeighborImputer): Imputer object.
            ret_trials (bool): If True, return the trials object which contains metadata on hyperparameter search.
            verbose (bool): If True, print the progress.

        Returns:
            tuple[float, float]: Best distance thresholds for rows and columns.

        Raises:
            ValueError: If the imputer does not use a TSEstimator.

        """
        if not isinstance(imputer.estimation_method, TSEstimator):
            raise ValueError(
                f"The imputer must use a TSEstimator for {self.__class__.__name__}."
            )
        imputer.estimation_method = cast(TSEstimator, imputer.estimation_method)
<<<<<<< HEAD
        return super().fit(data_array, mask_array, imputer, ret_trials, verbose)
=======
        return super().fit(data_array, mask_array, imputer)


class AutoDRTSLeaveBlockOutValidation(DualThresholdLeaveBlockOutValidation):
    """Fit method by leaving out a block of cells using separate thresholds for rows and columns with a AutoEstimator."""

    expected_estimator_type = AutoEstimator

    def __init__(
        self,
        block: list[tuple[int, int]],
        distance_threshold_range_row: tuple[float, float],
        distance_threshold_range_col: tuple[float, float],
        alpha_range: tuple[float, float],
        n_trials: int,
        data_type: DataType,
        allow_self_neighbor: bool = False,
    ):
        """Initialize the dual threshold block fit method with AutoEstimator.

        Args:
            block (list[tuple[int, int]]): List of cells as tuples of row and column indices.
            distance_threshold_range_row (tuple[float, float]): Range of row distance thresholds to test.
            distance_threshold_range_col (tuple[float, float]): Range of column distance thresholds to test.
            alpha_range (tuple[float, float]): Range of alpha values to test.
            n_trials (int): Number of trials to run.
            data_type (DataType): Data type to use (e.g. scalars, distributions).
            allow_self_neighbor (bool, optional): Whether to allow the entry itself as a neighbor. Defaults to False.

        """
        self.alpha_range = alpha_range
        super().__init__(
            block,
            distance_threshold_range_row,
            distance_threshold_range_col,
            n_trials,
            data_type,
        )
        self.allow_self_neighbor = allow_self_neighbor

    def fit(
        self,
        data_array: npt.NDArray,
        mask_array: npt.NDArray,
        imputer: NearestNeighborImputer,
        ret_trials: bool = False,
    ) -> Union[tuple[float, float], tuple[tuple[float, float], Trials]]:
        """Find the best distance thresholds for rows and columns by leaving out a block of cells and testing imputation.

        Args:
            data_array (npt.NDArray): Data matrix.
            mask_array (npt.NDArray): Mask matrix.
            imputer (NearestNeighborImputer): Imputer object.
            ret_trials (bool): If True, return the trials object which contains metadata on hyperparameter search.

        Returns:
            tuple[float, float]: Best distance thresholds for rows and columns.

        """
        if not isinstance(imputer.estimation_method, AutoEstimator):
            raise ValueError(
                f"The imputer must use a AutoEstimator for {self.__class__.__name__}."
            )
        imputer.estimation_method = cast(AutoEstimator, imputer.estimation_method)

        def _objective(params: dict[str, float]) -> float:
            """Objective function for hyperopt.

            Args:
                params (dict[str, float]): Dictionary containing row and column distance thresholds

            Returns:
                float: Average imputation error

            """
            row_threshold = params["distance_threshold_row"]
            col_threshold = params["distance_threshold_col"]
            alpha = params["alpha"]
            imputer.distance_threshold = (row_threshold, col_threshold)
            if not isinstance(imputer.estimation_method, AutoEstimator):
                raise ValueError(
                    f"The imputer must use a AutoEstimator for {self.__class__.__name__}."
                )
            imputer.estimation_method.alpha = alpha
            return evaluate_imputation(
                data_array,
                mask_array,
                imputer,
                self.block,
                self.data_type,
                self.allow_self_neighbor,
            )

        lower_bound_row, upper_bound_row = self.distance_threshold_range_row
        lower_bound_col, upper_bound_col = self.distance_threshold_range_col
        lower_bound_alpha, upper_bound_alpha = self.alpha_range
        trials = Trials()
        best_params = fmin(
            fn=_objective,
            space={
                "distance_threshold_row": hp.uniform(
                    "distance_threshold_row", lower_bound_row, upper_bound_row
                ),
                "distance_threshold_col": hp.uniform(
                    "distance_threshold_col", lower_bound_col, upper_bound_col
                ),
                "alpha": hp.uniform("alpha", lower_bound_alpha, upper_bound_alpha),
            },
            algo=tpe.suggest,
            max_evals=self.n_trials,
            verbose=False,
            trials=trials,
        )

        if best_params is None:
            return float("nan"), float("nan")

        imputer.distance_threshold = (
            best_params["distance_threshold_row"],
            best_params["distance_threshold_col"],
        )
        imputer.estimation_method.alpha = best_params["alpha"]

        if ret_trials:
            return imputer.distance_threshold, trials
        return imputer.distance_threshold
>>>>>>> 881a3726
<|MERGE_RESOLUTION|>--- conflicted
+++ resolved
@@ -330,9 +330,6 @@
                 f"The imputer must use a TSEstimator for {self.__class__.__name__}."
             )
         imputer.estimation_method = cast(TSEstimator, imputer.estimation_method)
-<<<<<<< HEAD
-        return super().fit(data_array, mask_array, imputer, ret_trials, verbose)
-=======
         return super().fit(data_array, mask_array, imputer)
 
 
@@ -458,5 +455,4 @@
 
         if ret_trials:
             return imputer.distance_threshold, trials
-        return imputer.distance_threshold
->>>>>>> 881a3726
+        return imputer.distance_threshold