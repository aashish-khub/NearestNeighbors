<<<<<<< HEAD
"""Base class for all nearest neighbors algorithms"""
=======
"""Base class for all nearest neighbors algorithms."""

import numpy.typing as npt
from abc import ABC, abstractmethod
from typing import Optional, Any
>>>>>>> f29066b2


class DataType(ABC):
    """Abstract class for data types. Examples include scalars and distributions."""

    @abstractmethod
    def distance(self, obj1: Any, obj2: Any) -> float:
        """Calculate the distance between two objects.

        Args:
            obj1 (Any): Object 1
            obj2 (Any): Object 2

        """
        pass

    @abstractmethod
    def average(self, object_list: npt.NDArray[Any]) -> Any:
        """Calculate the average of a list of objects.

<<<<<<< HEAD
    # Helpers / data validation
    def _validate_inputs(self, Z: np.ndarray, M: np.ndarray) -> None:
        """Validate the input data and masking matrix"""
        if len(Z.shape) != 4:
            raise ValueError(
                f"Input shape of data array should have 4 dimensions but {len(Z.shape)} were found"
            )
        if len(M.shape) != 2:
            raise ValueError(
                f"Input shape of masking matrix should have 2 dimensions but {len(M.shape)} were found"
            )
        N, T, n, d = Z.shape
        N_q, T_q = M.shape
        if N != N_q or T != T_q:
            raise ValueError(
                f"Masking matrix of dimension {N} x {T} was expected but matrix of dimension {N_q} x {T_q} was found instead"
            )
        if np.nansum(M == 1) == 0:
            raise ValueError("All values are masked.")

    @abc.abstractmethod
    def estimate(
        self,
        Z: np.ndarray,
        M: np.ndarray,
        eta: float | np.floating[Any],
        dists: np.ndarray | Tuple[np.ndarray, np.ndarray],
        inds: Optional[np.ndarray] = None,
        cv: bool = True,
        debug: bool = False,
        ret_nn: bool = False,
    ) -> np.ndarray:
        """Estimate entries in inds using entries M = 1 and an eta-neighborhood

        Parameters
        ----------
        Z : np.ndarray
            The data matrix of shape (N, T, d).
        M : np.ndarray
            The missingness/treatment assignment pattern of shape (N, T).
        eta : np.ndarray | Tuple[np.ndarray, np.ndarray]
            the threshold for the neighborhood
            NOTE: if a tuple is passed, then the first element is the row etas with shape (N, N) and the second element is the col etas with shape (T, T)
        dists : np.ndarray | Tuple[np.ndarray, np.ndarray]
            the row/column distances of Z
            NOTE: if a tuple is passed, then the first element is the row dists with shape (N, N) and the second element is the col dists with shape (T, T)
        inds : np.ndarray
            an array-like of indices into Z that will be estimated
        debug: bool
            boolean, whether to print debug information or not
        cv: bool
            NOTE: is this used in any of the methods?
        ret_nn : bool
            boolean, whether to return the neighbors or not

        Returns
        -------
        est : an np.array of shape (N, T, d) that consists of the estimates
              at inds.
=======
        Args:
            object_list (npt.NDArray[Any]): List of objects
>>>>>>> f29066b2

        """
        pass


class EstimationMethod(ABC):
    """Abstract class for estimation methods.
    Examples include row-row, col-col, two-sided, and doubly-robust.
    """

<<<<<<< HEAD
    @abc.abstractmethod
    def avg_error(
        self,
        ests: np.ndarray | list,
        truth: np.ndarray | list,
        *args: object,
        **kwargs: object,
    ) -> np.floating[Any]:
        """Average error over a 1d array-like of entries"""
        pass

    @abc.abstractmethod
    def entry_error(
        self,
        est: np.ndarray | list,
        truth: np.ndarray | list,
        *args: object,
        **kwargs: object,
    ) -> np.floating[Any]:
        """Error for a single entry

        Args:
        ----
        est : the estimated value
        truth : the true value
        *args : additional arguments
        **kwargs : additional keyword arguments

        """
        pass

    # Common Code
    def cross_validate(
        self,
        Z: np.ndarray,
        M: np.ndarray,
        inds: np.ndarray | list | int,
        dists: np.ndarray,
        eta: float,
        *args: object,
        **kwargs: object,
    ) -> np.floating[Any]:
        """Given a neighborhood radius eta, compute the average validation error
        over k folds

        Args:
        ----
        Z : N x T x n x d data tensor
        M : N x T masking matrix
        inds : scalar or 1d array like
        dists : N x N or T x T (relies on search axis) of row/col distances
        eta : the neighborhood threshold (radius)
        *args : additional arguments
        **kwargs : additional keyword arguments

        Returns:
        -------
        avg_error : the average error of estimates over k validation folds
=======
    @abstractmethod
    def impute(
        self,
        row: int,
        column: int,
        data_array: npt.NDArray,
        mask_array: npt.NDArray,
        distance_threshold: float,
        data_type: DataType,
    ) -> npt.NDArray:
        """Impute the missing value at the given row and column.

        Args:
            row (int): Row index
            column (int): Column index
            data_array (npt.NDArray): Data matrix
            mask_array (npt.NDArray): Mask matrix
            distance_threshold (float): Distance threshold for nearest neighbors
            data_type (DataType): Data type to use (e.g. scalars, distributions)

        Returns:
            npt.NDArray: Imputed value

        """
        pass

>>>>>>> f29066b2

class NearestNeighborImputer:
    """Nearest neighbor composed of different kinds of methods."""

    def __init__(
        self,
<<<<<<< HEAD
        Z: np.ndarray,
        M: np.ndarray,
        inds: np.ndarray | list | int,
        dists: np.ndarray,
        max_evals: int = 200,
        ret_trials: bool = False,
        verbose: bool = True,
        *args: object,
        **kwargs: object,
    ) -> float | Tuple[float, Trials]:
        """Search for an optimal eta using cross validation on
        the observed data.

        Args:
        ----
        Z : array with shape (N, T, n, d)
        M : array with shape (N, T)
        inds : 1d array-like or scalar, the indices to perform cross-valdiation over.
               inds indexes into axis specified by s. If 1d array, then len(inds) rows/cols
               are selected for cross-validation.
        dists : distances between rows/cols.
        max_evals : the maximum number of values to test in the eta search, default 200.
        ret_trials : boolean, whether to return the hyperopt trials object or not.
        verbose : boolean, whether to print the search progress or not.
        *args : additional arguments
        **kwargs : additional keyword arguments

        """

        def obj(eta: float) -> np.floating[Any]:
            """Objective function to minimize"""
            return self.cross_validate(Z, M, inds, dists, eta)

        trials = Trials()
        best_eta = fmin(
            fn=obj,
            verbose=verbose,
            space=self.eta_space,
            algo=self.search_algo,
            max_evals=max_evals,
            trials=trials,
        )
=======
        estimation_method: EstimationMethod,
        data_type: DataType,
        distance_treshold: Optional[float] = None,
    ):
        """Initialize the imputer.

        Args:
            estimation_method (EstimationMethod): Estimation method to use (e.g. row-row, col-col, two-sided, doubly-robust)
            data_type (DataType): Data type to use (e.g. scalars, distributions)
            distance_treshold (Optional[float], optional): Distance threshold to use. Defaults to None.
>>>>>>> f29066b2

        """
        self.estimation_method = estimation_method
        self.data_type = data_type
        self.distance_threshold = None

<<<<<<< HEAD
    # def _one_eta(self, Z: np.ndarray, M: np.ndarray, dists:np.ndarray) -> np.ndarray:
    #     """Z : N x T x n x d
    #     M : N x T
    #     dists : columnwise or row-wise distances

    #     Returns
    #     -------
    #     eta : a tuned eta
    #     """
    #     return

    def _axis_eta(
        self, Z: np.ndarray, M: np.ndarray, inds: list | np.ndarray, dists: np.ndarray
    ) -> np.ndarray:
        """Z : N x T x n x d
        M : N x T
        inds : list of indices to estimate. T
                The format should be [(i1, i2, i3, ...), (t1, t2, t3, ...)]
        dists : columnwise distances
=======
    def __str__(self):
        return f"NearestNeighborImputer(estimation_method={self.estimation_method}, data_type={self.data_type})"

    def impute(
        self, row: int, column: int, data_array: npt.NDArray, mask_array: npt.NDArray
    ) -> npt.NDArray:
        """Impute the missing value at the given row and column.

        Args:
            row (int): Row index
            column (int): Column index
            data_array (npt.NDArray): Data matrix
            mask_array (npt.NDArray): Mask matrix

        Raises:
            ValueError: If distance threshold is not set
>>>>>>> f29066b2

        Returns:
            npt.NDArray: Imputed value

        """
        if self.distance_threshold is None:
            raise ValueError(
                "Distance threshold is not set. Call a FitMethod on this imputer or manually set it."
            )
        return self.estimation_method.impute(
            row, column, data_array, mask_array, self.distance_threshold, self.data_type
        )


class FitMethod(ABC):
    """Abstract class for fiting methods.
    Examples include cross validation methods.
    """

    @abstractmethod
    def fit(
        self,
        data_array: npt.NDArray,
        mask_array: npt.NDArray,
        imputer: NearestNeighborImputer,
    ) -> float:
        """Find the best distance threshold for the given data.

<<<<<<< HEAD
    def _col_eta(
        self, Z: np.ndarray, M: np.ndarray, inds: list | np.ndarray, dists: np.ndarray
    ) -> np.ndarray:
        """Z : N x T x n x d
        M : N x T
        inds : list of indices to estimate
        dists : columnwise distances
=======
        Args:
            data_array (npt.NDArray): Data matrix
            mask_array (npt.NDArray): Mask matrix
            imputer (NearestNeighborImputer): Imputer object
>>>>>>> f29066b2

        Returns:
            float: Best distance threshold

        """
        pass<|MERGE_RESOLUTION|>--- conflicted
+++ resolved
@@ -1,12 +1,8 @@
-<<<<<<< HEAD
-"""Base class for all nearest neighbors algorithms"""
-=======
 """Base class for all nearest neighbors algorithms."""
 
 import numpy.typing as npt
 from abc import ABC, abstractmethod
 from typing import Optional, Any
->>>>>>> f29066b2
 
 
 class DataType(ABC):
@@ -27,70 +23,8 @@
     def average(self, object_list: npt.NDArray[Any]) -> Any:
         """Calculate the average of a list of objects.
 
-<<<<<<< HEAD
-    # Helpers / data validation
-    def _validate_inputs(self, Z: np.ndarray, M: np.ndarray) -> None:
-        """Validate the input data and masking matrix"""
-        if len(Z.shape) != 4:
-            raise ValueError(
-                f"Input shape of data array should have 4 dimensions but {len(Z.shape)} were found"
-            )
-        if len(M.shape) != 2:
-            raise ValueError(
-                f"Input shape of masking matrix should have 2 dimensions but {len(M.shape)} were found"
-            )
-        N, T, n, d = Z.shape
-        N_q, T_q = M.shape
-        if N != N_q or T != T_q:
-            raise ValueError(
-                f"Masking matrix of dimension {N} x {T} was expected but matrix of dimension {N_q} x {T_q} was found instead"
-            )
-        if np.nansum(M == 1) == 0:
-            raise ValueError("All values are masked.")
-
-    @abc.abstractmethod
-    def estimate(
-        self,
-        Z: np.ndarray,
-        M: np.ndarray,
-        eta: float | np.floating[Any],
-        dists: np.ndarray | Tuple[np.ndarray, np.ndarray],
-        inds: Optional[np.ndarray] = None,
-        cv: bool = True,
-        debug: bool = False,
-        ret_nn: bool = False,
-    ) -> np.ndarray:
-        """Estimate entries in inds using entries M = 1 and an eta-neighborhood
-
-        Parameters
-        ----------
-        Z : np.ndarray
-            The data matrix of shape (N, T, d).
-        M : np.ndarray
-            The missingness/treatment assignment pattern of shape (N, T).
-        eta : np.ndarray | Tuple[np.ndarray, np.ndarray]
-            the threshold for the neighborhood
-            NOTE: if a tuple is passed, then the first element is the row etas with shape (N, N) and the second element is the col etas with shape (T, T)
-        dists : np.ndarray | Tuple[np.ndarray, np.ndarray]
-            the row/column distances of Z
-            NOTE: if a tuple is passed, then the first element is the row dists with shape (N, N) and the second element is the col dists with shape (T, T)
-        inds : np.ndarray
-            an array-like of indices into Z that will be estimated
-        debug: bool
-            boolean, whether to print debug information or not
-        cv: bool
-            NOTE: is this used in any of the methods?
-        ret_nn : bool
-            boolean, whether to return the neighbors or not
-
-        Returns
-        -------
-        est : an np.array of shape (N, T, d) that consists of the estimates
-              at inds.
-=======
         Args:
             object_list (npt.NDArray[Any]): List of objects
->>>>>>> f29066b2
 
         """
         pass
@@ -101,66 +35,6 @@
     Examples include row-row, col-col, two-sided, and doubly-robust.
     """
 
-<<<<<<< HEAD
-    @abc.abstractmethod
-    def avg_error(
-        self,
-        ests: np.ndarray | list,
-        truth: np.ndarray | list,
-        *args: object,
-        **kwargs: object,
-    ) -> np.floating[Any]:
-        """Average error over a 1d array-like of entries"""
-        pass
-
-    @abc.abstractmethod
-    def entry_error(
-        self,
-        est: np.ndarray | list,
-        truth: np.ndarray | list,
-        *args: object,
-        **kwargs: object,
-    ) -> np.floating[Any]:
-        """Error for a single entry
-
-        Args:
-        ----
-        est : the estimated value
-        truth : the true value
-        *args : additional arguments
-        **kwargs : additional keyword arguments
-
-        """
-        pass
-
-    # Common Code
-    def cross_validate(
-        self,
-        Z: np.ndarray,
-        M: np.ndarray,
-        inds: np.ndarray | list | int,
-        dists: np.ndarray,
-        eta: float,
-        *args: object,
-        **kwargs: object,
-    ) -> np.floating[Any]:
-        """Given a neighborhood radius eta, compute the average validation error
-        over k folds
-
-        Args:
-        ----
-        Z : N x T x n x d data tensor
-        M : N x T masking matrix
-        inds : scalar or 1d array like
-        dists : N x N or T x T (relies on search axis) of row/col distances
-        eta : the neighborhood threshold (radius)
-        *args : additional arguments
-        **kwargs : additional keyword arguments
-
-        Returns:
-        -------
-        avg_error : the average error of estimates over k validation folds
-=======
     @abstractmethod
     def impute(
         self,
@@ -187,57 +61,12 @@
         """
         pass
 
->>>>>>> f29066b2
 
 class NearestNeighborImputer:
     """Nearest neighbor composed of different kinds of methods."""
 
     def __init__(
         self,
-<<<<<<< HEAD
-        Z: np.ndarray,
-        M: np.ndarray,
-        inds: np.ndarray | list | int,
-        dists: np.ndarray,
-        max_evals: int = 200,
-        ret_trials: bool = False,
-        verbose: bool = True,
-        *args: object,
-        **kwargs: object,
-    ) -> float | Tuple[float, Trials]:
-        """Search for an optimal eta using cross validation on
-        the observed data.
-
-        Args:
-        ----
-        Z : array with shape (N, T, n, d)
-        M : array with shape (N, T)
-        inds : 1d array-like or scalar, the indices to perform cross-valdiation over.
-               inds indexes into axis specified by s. If 1d array, then len(inds) rows/cols
-               are selected for cross-validation.
-        dists : distances between rows/cols.
-        max_evals : the maximum number of values to test in the eta search, default 200.
-        ret_trials : boolean, whether to return the hyperopt trials object or not.
-        verbose : boolean, whether to print the search progress or not.
-        *args : additional arguments
-        **kwargs : additional keyword arguments
-
-        """
-
-        def obj(eta: float) -> np.floating[Any]:
-            """Objective function to minimize"""
-            return self.cross_validate(Z, M, inds, dists, eta)
-
-        trials = Trials()
-        best_eta = fmin(
-            fn=obj,
-            verbose=verbose,
-            space=self.eta_space,
-            algo=self.search_algo,
-            max_evals=max_evals,
-            trials=trials,
-        )
-=======
         estimation_method: EstimationMethod,
         data_type: DataType,
         distance_treshold: Optional[float] = None,
@@ -248,34 +77,12 @@
             estimation_method (EstimationMethod): Estimation method to use (e.g. row-row, col-col, two-sided, doubly-robust)
             data_type (DataType): Data type to use (e.g. scalars, distributions)
             distance_treshold (Optional[float], optional): Distance threshold to use. Defaults to None.
->>>>>>> f29066b2
 
         """
         self.estimation_method = estimation_method
         self.data_type = data_type
         self.distance_threshold = None
 
-<<<<<<< HEAD
-    # def _one_eta(self, Z: np.ndarray, M: np.ndarray, dists:np.ndarray) -> np.ndarray:
-    #     """Z : N x T x n x d
-    #     M : N x T
-    #     dists : columnwise or row-wise distances
-
-    #     Returns
-    #     -------
-    #     eta : a tuned eta
-    #     """
-    #     return
-
-    def _axis_eta(
-        self, Z: np.ndarray, M: np.ndarray, inds: list | np.ndarray, dists: np.ndarray
-    ) -> np.ndarray:
-        """Z : N x T x n x d
-        M : N x T
-        inds : list of indices to estimate. T
-                The format should be [(i1, i2, i3, ...), (t1, t2, t3, ...)]
-        dists : columnwise distances
-=======
     def __str__(self):
         return f"NearestNeighborImputer(estimation_method={self.estimation_method}, data_type={self.data_type})"
 
@@ -292,7 +99,6 @@
 
         Raises:
             ValueError: If distance threshold is not set
->>>>>>> f29066b2
 
         Returns:
             npt.NDArray: Imputed value
@@ -321,20 +127,10 @@
     ) -> float:
         """Find the best distance threshold for the given data.
 
-<<<<<<< HEAD
-    def _col_eta(
-        self, Z: np.ndarray, M: np.ndarray, inds: list | np.ndarray, dists: np.ndarray
-    ) -> np.ndarray:
-        """Z : N x T x n x d
-        M : N x T
-        inds : list of indices to estimate
-        dists : columnwise distances
-=======
         Args:
             data_array (npt.NDArray): Data matrix
             mask_array (npt.NDArray): Mask matrix
             imputer (NearestNeighborImputer): Imputer object
->>>>>>> f29066b2
 
         Returns:
             float: Best distance threshold
