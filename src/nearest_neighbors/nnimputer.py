"""Base class for all nearest neighbors algorithms."""

import numpy.typing as npt
from abc import ABC, abstractmethod
from typing import Any, Union, Tuple


class DataType(ABC):
    """Abstract class for data types. Examples include scalars and distributions."""

    @abstractmethod
    def distance(self, obj1: Any, obj2: Any) -> float:
        """Calculate the distance between two objects.

        Args:
            obj1 (Any): Object 1
            obj2 (Any): Object 2

        """
        pass

    @abstractmethod
    def average(self, object_list: npt.NDArray[Any]) -> Any:
        """Calculate the average of a list of objects.

        Args:
            object_list (npt.NDArray[Any]): List of objects

        """
        pass


class EstimationMethod(ABC):
    """Abstract class for estimation methods.
    Examples include row-row, col-col, two-sided, and doubly-robust.
    """

    @abstractmethod
    def impute(
        self,
        row: int,
        column: int,
        data_array: npt.NDArray,
        mask_array: npt.NDArray,
        distance_threshold: Union[float, Tuple[float, float]],
        data_type: DataType,
    ) -> npt.NDArray:
        """Impute the missing value at the given row and column.

        Args:
            row (int): Row index
            column (int): Column index
            data_array (npt.NDArray): Data matrix
            mask_array (npt.NDArray): Mask matrix
            distance_threshold (float): Distance threshold for nearest neighbors
            data_type (DataType): Data type to use (e.g. scalars, distributions)

        Returns:
            npt.NDArray: Imputed value

        """
        pass


class NearestNeighborImputer:
    """Nearest neighbor composed of different kinds of methods."""

    def __init__(
        self,
        estimation_method: EstimationMethod,
        data_type: DataType,
<<<<<<< HEAD
        distance_threshold: Optional[float] = None,
=======
        distance_threshold: Union[float, Tuple[float, float], None] = None,
>>>>>>> 3ce5c74f
    ):
        """Initialize the imputer.

        Args:
            estimation_method (EstimationMethod): Estimation method to use (e.g. row-row, col-col, two-sided, doubly-robust)
            data_type (DataType): Data type to use (e.g. scalars, distributions)
<<<<<<< HEAD
            distance_threshold (Optional[float], optional): Distance threshold to use. Defaults to None.
=======
            distance_threshold (Optional[float], Optional[Tuple[float, float]] optional): Distance threshold(s) to use. Defaults to None.
>>>>>>> 3ce5c74f

        """
        self.estimation_method = estimation_method
        self.data_type = data_type
        self.distance_threshold = distance_threshold

    def __str__(self):
        return f"NearestNeighborImputer(estimation_method={self.estimation_method}, data_type={self.data_type})"

    def impute(
        self, row: int, column: int, data_array: npt.NDArray, mask_array: npt.NDArray
    ) -> npt.NDArray:
        """Impute the missing value at the given row and column.

        Args:
            row (int): Row index
            column (int): Column index
            data_array (npt.NDArray): Data matrix
            mask_array (npt.NDArray): Mask matrix

        Raises:
            ValueError: If distance threshold is not set

        Returns:
            npt.NDArray: Imputed value

        """
        if self.distance_threshold is None:
            raise ValueError(
                "Distance threshold is not set. Call a FitMethod on this imputer or manually set it."
            )
        return self.estimation_method.impute(
            row, column, data_array, mask_array, self.distance_threshold, self.data_type
        )


class FitMethod(ABC):
    """Abstract class for fiting methods.
    Examples include cross validation methods.
    """

    @abstractmethod
    def fit(
        self,
        data_array: npt.NDArray,
        mask_array: npt.NDArray,
        imputer: NearestNeighborImputer,
    ) -> Union[float, Tuple[float, float]]:
        """Find the best distance threshold for the given data.

        Args:
            data_array (npt.NDArray): Data matrix
            mask_array (npt.NDArray): Mask matrix
            imputer (NearestNeighborImputer): Imputer object

        Returns:
            float | Tuple[float, float]: Best distance threshold(s)

        """
        pass<|MERGE_RESOLUTION|>--- conflicted
+++ resolved
@@ -69,22 +69,14 @@
         self,
         estimation_method: EstimationMethod,
         data_type: DataType,
-<<<<<<< HEAD
-        distance_threshold: Optional[float] = None,
-=======
         distance_threshold: Union[float, Tuple[float, float], None] = None,
->>>>>>> 3ce5c74f
     ):
         """Initialize the imputer.
 
         Args:
             estimation_method (EstimationMethod): Estimation method to use (e.g. row-row, col-col, two-sided, doubly-robust)
             data_type (DataType): Data type to use (e.g. scalars, distributions)
-<<<<<<< HEAD
-            distance_threshold (Optional[float], optional): Distance threshold to use. Defaults to None.
-=======
             distance_threshold (Optional[float], Optional[Tuple[float, float]] optional): Distance threshold(s) to use. Defaults to None.
->>>>>>> 3ce5c74f
 
         """
         self.estimation_method = estimation_method
